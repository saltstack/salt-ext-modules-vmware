--- conflicted
+++ resolved
@@ -349,30 +349,31 @@
     assert ret["comment"] == "These options are set to change."
 
 
-<<<<<<< HEAD
 def test_firewall_config_dry_run(patch_salt_globals, dry_run):
     ret = esxi.firewall_config("prod", {"prod": [{"name": "CIMHttpServer", "enabled": True}]})
-=======
-def test_advanced_config_dry_run(patch_salt_globals, dry_run):
-    ret = esxi.advanced_config("Annotations.WelcomeMessage", "hey")
->>>>>>> 19065ffa
     assert ret["result"] is None
     assert ret["changes"]
     assert ret["comment"] == "These options are set to change."
 
 
-<<<<<<< HEAD
 def test_firewall_config(patch_salt_globals):
     ret = esxi.firewall_config("prod", {"prod": [{"name": "CIMHttpServer", "enabled": True}]})
     assert ret["result"] is True
     assert ret["changes"]
     assert ret["comment"] == "Configurations have successfully been changed."
     esxi.firewall_config("prod", {"prod": [{"name": "CIMHttpServer", "enabled": False}]})
-=======
+
+
+def test_advanced_config_dry_run(patch_salt_globals, dry_run):
+    ret = esxi.advanced_config("Annotations.WelcomeMessage", "hey")
+    assert ret["result"] is None
+    assert ret["changes"]
+    assert ret["comment"] == "These options are set to change."
+
+
 def test_advanced_config(patch_salt_globals):
     ret = esxi.advanced_config("Annotations.WelcomeMessage", "hey")
     assert ret["result"] is True
     assert ret["changes"]
     assert ret["comment"] == "Configurations have successfully been changed."
-    esxi.advanced_config("Annotations.WelcomeMessage", "")
->>>>>>> 19065ffa
+    esxi.advanced_config("Annotations.WelcomeMessage", "")