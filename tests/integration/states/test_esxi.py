--- conflicted
+++ resolved
@@ -279,40 +279,24 @@
     assert not delete_ret["changes"]
 
 
-<<<<<<< HEAD
-def test_lockdown_mode(service_instance):
-=======
 def test_maintenance_mode(service_instance):
->>>>>>> 16bc3c20
     hosts = list(esxi_mod.get(service_instance=service_instance))
     assert hosts
     host = hosts[0]
     try:
         for i in range(3):
-<<<<<<< HEAD
-            ret = esxi.lockdown_mode(host, True, service_instance=service_instance)
-=======
             ret = esxi.maintenance_mode(host, True, 120, service_instance=service_instance)
->>>>>>> 16bc3c20
             assert ret["result"]
             if not i:
                 assert ret["changes"]
             else:
                 assert not ret["changes"]
     except Exception as e:
-<<<<<<< HEAD
-        esxi.lockdown_mode(host, False, service_instance=service_instance)
-        raise e
-
-    for i in range(3):
-        ret = esxi.lockdown_mode(host, False, service_instance=service_instance)
-=======
         esxi.maintenance_mode(host, False, 120, service_instance=service_instance)
         raise e
 
     for i in range(3):
         ret = esxi.maintenance_mode(host, False, 120, service_instance=service_instance)
->>>>>>> 16bc3c20
         assert ret["result"]
         if not i:
             assert ret["changes"]
@@ -320,19 +304,46 @@
             assert not ret["changes"]
 
 
-<<<<<<< HEAD
+def test_maintenance_mode_dry_run(service_instance, dry_run):
+    hosts = list(esxi_mod.get(service_instance=service_instance))
+    assert hosts
+    host = hosts[0]
+    ret = esxi.maintenance_mode(host, True, 120, service_instance=service_instance)
+    assert ret["result"] is None
+    assert ret["changes"]
+    assert ret["comment"] == "These options are set to change."
+
+
+def test_lockdown_mode(service_instance):
+    hosts = list(esxi_mod.get(service_instance=service_instance))
+    assert hosts
+    host = hosts[0]
+    try:
+        for i in range(3):
+            ret = esxi.lockdown_mode(host, True, service_instance=service_instance)
+            assert ret["result"]
+            if not i:
+                assert ret["changes"]
+            else:
+                assert not ret["changes"]
+    except Exception as e:
+        esxi.lockdown_mode(host, False, service_instance=service_instance)
+        raise e
+
+    for i in range(3):
+        ret = esxi.lockdown_mode(host, False, service_instance=service_instance)
+        assert ret["result"]
+        if not i:
+            assert ret["changes"]
+        else:
+            assert not ret["changes"]
+
+
 def test_lockdown_mode_dry_run(service_instance, dry_run):
     hosts = list(esxi_mod.get(service_instance=service_instance))
     assert hosts
     host = hosts[0]
     ret = esxi.lockdown_mode(host, True, service_instance=service_instance)
-=======
-def test_maintenance_mode_dry_run(service_instance, dry_run):
-    hosts = list(esxi_mod.get(service_instance=service_instance))
-    assert hosts
-    host = hosts[0]
-    ret = esxi.maintenance_mode(host, True, 120, service_instance=service_instance)
->>>>>>> 16bc3c20
     assert ret["result"] is None
     assert ret["changes"]
     assert ret["comment"] == "These options are set to change."