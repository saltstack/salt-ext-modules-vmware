# Copyright 2021 VMware, Inc.
# SPDX-License-Identifier: Apache-2.0
import os
import uuid
from unittest.mock import MagicMock

import pytest
import salt.exceptions
import saltext.vmware.modules.esxi as esxi
import saltext.vmware.utils.common as utils_common
import saltext.vmware.utils.esxi


def test_esxi_get_lun_ids_should_return_lun_NAA_ids(service_instance, integration_test_config):
    expected_lun_ids = integration_test_config["esxi_datastore_disk_names"]
    actual_ids = esxi.get_lun_ids(service_instance=service_instance)
    assert actual_ids == expected_lun_ids


HOST_CAPABILITIES = [
    "accel3dSupported",
    "backgroundSnapshotsSupported",
    "cloneFromSnapshotSupported",
    "cpuHwMmuSupported",
    "cpuMemoryResourceConfigurationSupported",
    "cryptoSupported",
    "datastorePrincipalSupported",
    "deltaDiskBackingsSupported",
    "eightPlusHostVmfsSharedAccessSupported",
    "encryptedVMotionSupported",
    "encryptionCBRCSupported",
    "encryptionChangeOnAddRemoveSupported",
    "encryptionFaultToleranceSupported",
    "encryptionHBRSupported",
    "encryptionHotOperationSupported",
    "encryptionMemorySaveSupported",
    "encryptionRDMSupported",
    "encryptionVFlashSupported",
    "encryptionWithSnapshotsSupported",
    "featureCapabilitiesSupported",
    "firewallIpRulesSupported",
    "ftCompatibilityIssues",
    "ftSupported",
    "gatewayOnNicSupported",
    "hbrNicSelectionSupported",
    "highGuestMemSupported",
    "hostAccessManagerSupported",
    "interVMCommunicationThroughVMCISupported",
    "ipmiSupported",
    "iscsiSupported",
    "latencySensitivitySupported",
    "localSwapDatastoreSupported",
    "loginBySSLThumbprintSupported",
    "maintenanceModeSupported",
    "markAsLocalSupported",
    "markAsSsdSupported",
    "maxHostRunningVms",
    "maxHostSupportedVcpus",
    "maxNumDisksSVMotion",
    "maxRegisteredVMs",
    "maxRunningVMs",
    "maxSupportedVMs",
    "maxSupportedVcpus",
    "maxVcpusPerFtVm",
    "messageBusProxySupported",
    "multipleNetworkStackInstanceSupported",
    "nestedHVSupported",
    "nfs41Krb5iSupported",
    "nfs41Supported",
    "nfsSupported",
    "nicTeamingSupported",
    "oneKVolumeAPIsSupported",
    "perVMNetworkTrafficShapingSupported",
    "perVmSwapFiles",
    "preAssignedPCIUnitNumbersSupported",
    "provisioningNicSelectionSupported",
    "rebootSupported",
    "recordReplaySupported",
    "recursiveResourcePoolsSupported",
    "reliableMemoryAware",
    "replayCompatibilityIssues",
    "replayUnsupportedReason",
    "restrictedSnapshotRelocateSupported",
    "sanSupported",
    "scaledScreenshotSupported",
    "scheduledHardwareUpgradeSupported",
    "screenshotSupported",
    "servicePackageInfoSupported",
    "shutdownSupported",
    "smartCardAuthenticationSupported",
    "smpFtCompatibilityIssues",
    "smpFtSupported",
    "snapshotRelayoutSupported",
    "standbySupported",
    "storageIORMSupported",
    "storagePolicySupported",
    "storageVMotionSupported",
    "supportedVmfsMajorVersion",
    "suspendedRelocateSupported",
    "tpmSupported",
    "turnDiskLocatorLedSupported",
    "unsharedSwapVMotionSupported",
    "upitSupported",
    "vFlashSupported",
    "vPMCSupported",
    "vStorageCapable",
    "virtualExecUsageSupported",
    "virtualVolumeDatastoreSupported",
    "vlanTaggingSupported",
    "vmDirectPathGen2Supported",
    "vmDirectPathGen2UnsupportedReason",
    "vmDirectPathGen2UnsupportedReasonExtended",
    "vmfsDatastoreMountCapable",
    "vmotionAcrossNetworkSupported",
    "vmotionSupported",
    "vmotionWithStorageVMotionSupported",
    "vrNfcNicSelectionSupported",
    "vsanSupported",
]


def test_esxi_host_capability_params(service_instance, integration_test_config):
    """
    Test we are returning the same values from get_capabilities
    as our connected vcenter instance.
    """
    capabilities = esxi.get_capabilities(service_instance=service_instance)
    for host_id in capabilities:
        for arg_name in HOST_CAPABILITIES:
            assert (
                capabilities[host_id][utils_common.camel_to_snake_case(arg_name)]
                == integration_test_config["esxi_capabilities"][host_id][arg_name]
            )


def test_list_pkgs(service_instance):
    """
    Test list packages on ESXi host
    """
    ret = esxi.list_pkgs(
        service_instance=service_instance,
        datacenter_name="Datacenter",
        cluster_name="Cluster",
    )
    assert ret
    for host in ret:
        assert ret[host]
        for pkg in ret[host]:
            assert sorted(list(ret[host][pkg])) == sorted(
                [
                    "version",
                    "vendor",
                    "summary",
                    "description",
                    "acceptance_level",
                    "maintenance_mode_required",
                    "creation_date",
                ]
            )


def test_manage_service(service_instance):
    """
    Test manage services on esxi host
    """
    SSH_SERVICE = "TSM-SSH"
    ret = esxi.service_start(
        service_name=SSH_SERVICE,
        service_instance=service_instance,
        datacenter_name="Datacenter",
        cluster_name="Cluster",
    )
    assert ret

    ret = esxi.list_services(
        service_name=SSH_SERVICE,
        service_instance=service_instance,
        datacenter_name="Datacenter",
        cluster_name="Cluster",
    )
    for host in ret:
        assert ret[host][SSH_SERVICE]["state"] == "running"

    ret = esxi.service_stop(
        service_name=SSH_SERVICE,
        service_instance=service_instance,
        datacenter_name="Datacenter",
        cluster_name="Cluster",
    )
    assert ret

    ret = esxi.list_services(
        service_name=SSH_SERVICE,
        service_instance=service_instance,
        datacenter_name="Datacenter",
        cluster_name="Cluster",
    )
    for host in ret:
        assert ret[host][SSH_SERVICE]["state"] == "stopped"

    ret = esxi.service_restart(
        service_name=SSH_SERVICE,
        service_instance=service_instance,
        datacenter_name="Datacenter",
        cluster_name="Cluster",
    )
    assert ret
    ret = esxi.list_services(
        service_name=SSH_SERVICE,
        service_instance=service_instance,
        datacenter_name="Datacenter",
        cluster_name="Cluster",
    )
    for host in ret:
        assert ret[host][SSH_SERVICE]["state"] == "running"

    for policy in ["on", "off", "automatic"]:
        ret = esxi.service_policy(
            service_name=SSH_SERVICE,
            startup_policy=policy,
            service_instance=service_instance,
            datacenter_name="Datacenter",
            cluster_name="Cluster",
        )
        assert ret
        ret = esxi.list_services(
            service_name=SSH_SERVICE,
            service_instance=service_instance,
            datacenter_name="Datacenter",
            cluster_name="Cluster",
        )
        for host in ret:
            assert ret[host][SSH_SERVICE]["startup_policy"] == policy


def test_acceptance_level(service_instance):
    """
    Test acceptance level on esxi host
    """
    ret = esxi.set_acceptance_level(
        acceptance_level="community",
        service_instance=service_instance,
        datacenter_name="Datacenter",
        cluster_name="Cluster",
    )
    for h in ret:
        assert ret[h] == "community"

    ret = esxi.get_acceptance_level(
        acceptance_level="community",
        service_instance=service_instance,
        datacenter_name="Datacenter",
        cluster_name="Cluster",
    )
    assert set(ret.values()) == {"community"}


def test_advanced_config(service_instance):
    """
    Test advanced config on esxi host
    """
    ret = esxi.set_advanced_config(
        config_name="Annotations.WelcomeMessage",
        config_value="testing",
        service_instance=service_instance,
        datacenter_name="Datacenter",
        cluster_name="Cluster",
    )
    for h in ret:
        assert ret[h]["Annotations.WelcomeMessage"] == "testing"

    ret = esxi.get_advanced_config(
        config_name="Annotations.WelcomeMessage",
        service_instance=service_instance,
        datacenter_name="Datacenter",
        cluster_name="Cluster",
    )
    for h in ret:
        assert ret[h]["Annotations.WelcomeMessage"] == "testing"

    ret = esxi.set_advanced_configs(
        config_dict={"Annotations.WelcomeMessage": "test1", "BufferCache.FlushInterval": 3000},
        service_instance=service_instance,
        datacenter_name="Datacenter",
        cluster_name="Cluster",
    )
    for h in ret:
        assert ret[h]["Annotations.WelcomeMessage"] == "test1"
        assert ret[h]["BufferCache.FlushInterval"] == 3000

    ret = esxi.get_advanced_config(
        config_name="BufferCache.FlushInterval",
        service_instance=service_instance,
        datacenter_name="Datacenter",
        cluster_name="Cluster",
    )
    for h in ret:
        assert ret[h]["BufferCache.FlushInterval"] == 3000


def test_get_dns_config(service_instance):
    """
    Test get dns configuration on ESXi host
    """
    ret = esxi.get_dns_config(
        service_instance=service_instance,
        datacenter_name="Datacenter",
        cluster_name="Cluster",
    )
    assert ret
    for host in ret:
        assert ret[host]["ip"]
        assert ret[host]["host_name"]
        assert ret[host]["domain_name"]

    ret = esxi.get_dns_config(
        service_instance=service_instance,
        datacenter_name="Datacenter",
        cluster_name="Cluster",
        host_name="no_host",
    )
    assert not ret


def test_firewall_config(service_instance):
    """
    Test firewall configuration on ESXi host
    """
    ret = esxi.get_all_firewall_configs(
        service_instance=service_instance,
        datacenter_name="Datacenter",
        cluster_name="Cluster",
    )
    assert ret
    for host in ret:
        assert ret[host][0]["allowed_hosts"]
        assert ret[host][0]["key"]
        assert ret[host][0]["service"]
        assert ret[host][0]["service"]
        assert ret[host][0]["rule"]

    ret = esxi.get_all_firewall_configs(
        service_instance=service_instance,
        datacenter_name="Datacenter",
        cluster_name="Cluster",
        host_name="no_host",
    )
    assert not ret

    ret = esxi.set_firewall_config(
        firewall_config={
            "name": "esxupdate",
            "enabled": True,
            "allowed_hosts": {
                "all_ip": True,
                "ip_address": ["169.199.100.11"],
                "ip_network": ["169.199.200.0/24"],
            },
        },
        service_instance=service_instance,
        datacenter_name="Datacenter",
        cluster_name="Cluster",
    )
    assert ret
    for host in ret:
        for rule in host:
            assert host[rule][0]["enabled"] is True
            assert host[rule][0]["allowed_hosts"]["all_ip"] is True
            assert host[rule][0]["allowed_hosts"]["ip_address"][0] == "169.199.100.11"
            assert host[rule][0]["allowed_hosts"]["ip_network"][0] == "169.199.200.0/24"

    ret = esxi.set_all_firewall_configs(
        firewall_configs=[
            {
                "name": "esxupdate",
                "enabled": False,
                "allowed_hosts": {"all_ip": False, "ip_address": [], "ip_network": []},
            }
        ],
        service_instance=service_instance,
        datacenter_name="Datacenter",
        cluster_name="Cluster",
    )
    assert ret
    for host in ret[0]:
        for rule in host:
            assert host[rule][0]["allowed_hosts"]["all_ip"] is False
            assert host[rule][0]["enabled"] is False
            assert host[rule][0]["allowed_hosts"]["ip_address"] == []
            assert host[rule][0]["allowed_hosts"]["ip_network"] == []


def test_add(integration_test_config, service_instance):
    """
    Test esxi add
    """
    if "esxi_manage_test_instance" in integration_test_config:
        ret = esxi.add(
            integration_test_config["esxi_manage_test_instance"]["name"],
            integration_test_config["esxi_manage_test_instance"]["user"],
            integration_test_config["esxi_manage_test_instance"]["password"],
            integration_test_config["esxi_manage_test_instance"]["cluster"],
            integration_test_config["esxi_manage_test_instance"]["datacenter"],
            verify_host_cert=False,
            service_instance=service_instance,
        )
        assert ret["state"] == "connected"
    else:
        pytest.skip("test requires esxi manage test instance credentials")


def test_manage_disconnect(integration_test_config, service_instance):
    """
    Test esxi manage disconnect task
    """
    if "esxi_manage_test_instance" in integration_test_config:
        ret = esxi.disconnect(
            integration_test_config["esxi_manage_test_instance"]["name"],
            service_instance=service_instance,
        )
        assert ret["state"] == "disconnected"
    else:
        pytest.skip("test requires esxi manage test instance credentials")


def test_move(integration_test_config, service_instance):
    """
    Test esxi move
    """
    if "esxi_manage_test_instance" in integration_test_config:
        ret = esxi.move(
            integration_test_config["esxi_manage_test_instance"]["name"],
            integration_test_config["esxi_manage_test_instance"]["move"],
            service_instance=service_instance,
        )
        assert (
            ret["state"]
            == f"moved {integration_test_config['esxi_manage_test_instance']['name']} from {integration_test_config['esxi_manage_test_instance']['cluster']} to {integration_test_config['esxi_manage_test_instance']['move']}"
        )
    else:
        pytest.skip("test requires esxi manage test instance credentials")


def test_manage_connect(integration_test_config, service_instance):
    """
    Test esxi manage connect task
    """
    if "esxi_manage_test_instance" in integration_test_config:
        ret = esxi.connect(
            integration_test_config["esxi_manage_test_instance"]["name"],
            service_instance=service_instance,
        )
        assert ret["state"] == "connected"
    else:
        pytest.skip("test requires esxi manage test instance credentials")


def test_manage_remove(integration_test_config, service_instance):
    """
    Test esxi manage remove task
    """
    if "esxi_manage_test_instance" in integration_test_config:
        esxi.disconnect(
            integration_test_config["esxi_manage_test_instance"]["name"],
            service_instance=service_instance,
        )
        ret = esxi.remove(
            integration_test_config["esxi_manage_test_instance"]["name"],
            service_instance=service_instance,
        )
        assert (
            ret["state"]
            == f"removed host {integration_test_config['esxi_manage_test_instance']['name']}"
        )
    else:
        pytest.skip("test requires esxi manage test instance credentials")


def test_esxi_get(service_instance):
    """
    Test get configuration on ESXi host
    """
    ret = esxi.get(
        service_instance=service_instance,
        datacenter_name="Datacenter",
        cluster_name="Cluster",
    )
    assert ret
    for host in ret:
        assert ret[host]["cpu_model"]
        assert ret[host]["capabilities"]
        assert ret[host]["nics"]
        assert ret[host]["vsan"]
        assert ret[host]["datastores"]
        assert ret[host]["num_cpu_cores"]

    ret = esxi.get(
        service_instance=service_instance,
        datacenter_name="Datacenter",
        cluster_name="Cluster",
        key="vsan:health",
    )
    assert ret
    for host in ret:
        assert ret[host] == "unknown"

    ret = esxi.get(
        service_instance=service_instance,
        datacenter_name="Datacenter",
        cluster_name="Cluster",
        host_name="no_host",
    )
    assert not ret


def test_ntp_config(service_instance):
    """
    Test get ntp configuration on ESXi host
    """
    ret = esxi.get_ntp_config(
        service_instance=service_instance,
        datacenter_name="Datacenter",
        cluster_name="Cluster",
    )
    assert ret
    expected = {
        "ntp_config_file",
        "time_zone",
        "time_zone_description",
        "time_zone_name",
        "ntp_servers",
        "time_zone_gmt_offset",
    }
    for host in ret:
        assert not expected - set(ret[host])

        assert ret[host]["ntp_servers"] == []

    ret = esxi.set_ntp_config(
        ntp_servers=["192.174.1.100", "192.174.1.200"],
        service_instance=service_instance,
        datacenter_name="Datacenter",
        cluster_name="Cluster",
    )
    for host in ret:
        assert host

    ret = esxi.get_ntp_config(
        service_instance=service_instance,
        datacenter_name="Datacenter",
        cluster_name="Cluster",
    )

    for host in ret:
        assert ret[host]["ntp_servers"] == ["192.174.1.100", "192.174.1.200"]

    ret = esxi.set_ntp_config(
        ntp_servers=[],
        service_instance=service_instance,
        datacenter_name="Datacenter",
        cluster_name="Cluster",
    )
    for host in ret:
        assert host

    ret = esxi.get_ntp_config(
        service_instance=service_instance,
        datacenter_name="Datacenter",
        cluster_name="Cluster",
    )

    for host in ret:
        assert ret[host]["ntp_servers"] == []

    ret = esxi.get_ntp_config(
        service_instance=service_instance,
        datacenter_name="Datacenter",
        cluster_name="Cluster",
        host_name="no_host",
    )
    assert not ret


def test_add_update_remove_user(service_instance):
    """
    Test add/get/update/remove a local ESXi user
    """
    user_name = "A{}".format(uuid.uuid4())
    ret = esxi.add_user(
        service_instance=service_instance,
        datacenter_name="Datacenter",
        cluster_name="Cluster",
        user_name=user_name,
        password="Secret@123",
    )
    assert ret
    for host in ret:
        assert ret[host]

    ret = esxi.get_user(
        service_instance=service_instance,
        datacenter_name="Datacenter",
        cluster_name="Cluster",
        user_name=user_name,
    )
    assert ret
    for host in ret:
        assert ret[host]

    ret = esxi.update_user(
        service_instance=service_instance,
        datacenter_name="Datacenter",
        cluster_name="Cluster",
        user_name=user_name,
        password="Secret@123",
        description="admin",
    )
    assert ret
    for host in ret:
        assert ret[host]

    with pytest.raises(salt.exceptions.SaltException) as exc:
        ret = esxi.update_user(
            service_instance=service_instance,
            datacenter_name="Datacenter",
            cluster_name="Cluster",
            user_name="nobody",
            password="Secret@123",
            description="admin",
        )

    ret = esxi.remove_user(
        service_instance=service_instance,
        datacenter_name="Datacenter",
        cluster_name="Cluster",
        user_name=user_name,
    )
    assert ret
    for host in ret:
        assert ret[host]

    ret = esxi.add_user(
        service_instance=service_instance,
        datacenter_name="Datacenter",
        cluster_name="Cluster",
        host_name="no_host",
        user_name=user_name,
        password="",
    )
    assert not ret


def test_add_update_remove_role(service_instance):
    """
    Test add/update/remove a local ESXi role
    """
    role_name = "A{}".format(uuid.uuid4())
    ret = esxi.add_role(
        service_instance=service_instance,
        role_name=role_name,
        privilege_ids=["Folder.Create"],
    )
    assert ret["role_id"]

    ret = esxi.update_role(
        service_instance=service_instance,
        role_name=role_name,
        privilege_ids=["Folder.Create", "Folder.Delete"],
    )
    assert ret

    with pytest.raises(salt.exceptions.SaltException) as exc:
        ret = esxi.update_role(
            service_instance=service_instance, role_name="nobody", privilege_ids=["Folder.Create"]
        )

    ret = esxi.remove_role(
        service_instance=service_instance,
        role_name=role_name,
    )
    assert ret


def test_add_update_remove_vmkernel_adapter(service_instance):
    """
    Test add/update/remove a vmkernel adapter
    """
    adapters = esxi.create_vmkernel_adapter(
        service_instance=service_instance,
        port_group_name="VMNetwork-PortGroup",
        dvswitch_name="dvSwitch",
        mtu=2000,
        enable_fault_tolerance=True,
        network_type="dhcp",
    )
    assert adapters
    for host in adapters:
        assert adapters[host]

    for host in adapters:
        ret = esxi.update_vmkernel_adapter(
            adapter_name=adapters[host],
            datacenter_name="Datacenter",
            service_instance=service_instance,
            port_group_name="VMNetwork-PortGroup",
            dvswitch_name="dvSwitch",
            mtu=2000,
            enable_fault_tolerance=True,
            network_type="dhcp",
            host_name=host,
        )
        assert ret
        for host in ret:
            assert ret[host]

        ret = esxi.delete_vmkernel_adapter(
            service_instance=service_instance, adapter_name=adapters[host], host_name=host
        )
        assert ret
        for host in ret:
            assert ret[host]

    with pytest.raises(salt.exceptions.SaltException) as exc:
        ret = esxi.update_vmkernel_adapter(
            service_instance=service_instance,
            adapter_name="nonexistent",
            port_group_name="VMNetwork-PortGroup",
        )

    ret = esxi.delete_vmkernel_adapter(
        service_instance=service_instance, adapter_name="nonexistent"
    )
    assert ret
    for host in ret:
        assert not ret[host]


def test_maintenance_mode(service_instance):
    hosts = list(esxi.get(service_instance=service_instance))
    assert hosts
    host = hosts[0]
    ret = esxi.in_maintenance_mode(host, service_instance)
    assert ret == dict(maintenanceMode="normal")

    try:
        for i in range(3):
            ret = esxi.maintenance_mode(host, 120, service_instance=service_instance)
            assert ret == dict(maintenanceMode="inMaintenance", changes=not i)
    except Exception as e:
        esxi.exit_maintenance_mode(host, 120, service_instance=service_instance)
        raise e

    ret = esxi.in_maintenance_mode(host, service_instance)
    assert ret == dict(maintenanceMode="inMaintenance")

    for i in range(3):
        ret = esxi.exit_maintenance_mode(host, 120, service_instance=service_instance)
        assert ret == dict(maintenanceMode="normal", changes=not i)

    ret = esxi.in_maintenance_mode(host, service_instance)
    assert ret == dict(maintenanceMode="normal")


def test_lockdown_mode(service_instance):
    hosts = list(esxi.get(service_instance=service_instance))
    assert hosts
    host = hosts[0]
    ret = esxi.in_lockdown_mode(host, service_instance)
    assert ret == dict(lockdownMode="normal")

    try:
        for i in range(3):
            ret = esxi.lockdown_mode(host, service_instance=service_instance)
            assert ret == dict(lockdownMode="inLockdown", changes=not i)
    except Exception as e:
        esxi.exit_lockdown_mode(host, service_instance=service_instance)
        raise e

    ret = esxi.in_lockdown_mode(host, service_instance)
    assert ret == dict(lockdownMode="inLockdown")

    for i in range(3):
        ret = esxi.exit_lockdown_mode(host, service_instance=service_instance)
        assert ret == dict(lockdownMode="normal", changes=not i)

    ret = esxi.in_lockdown_mode(host, service_instance)
    assert ret == dict(lockdownMode="normal")


def test_get_vsan_enabled(service_instance):
    ret = esxi.get_vsan_enabled(
        service_instance=service_instance,
    )
    assert ret
    for key in ret:
        assert isinstance(ret[key], bool)


def test_vsan_enabled(service_instance):
    ret = esxi.vsan_enable(
        service_instance=service_instance,
    )
    assert ret
    for key in ret:
        assert isinstance(ret[key], bool)
    ret = esxi.vsan_enable(
        enable=False,
        service_instance=service_instance,
    )
    assert ret
    for key in ret:
        assert isinstance(ret[key], bool)


def test_get_vsan_eligible_disks(service_instance):
    ret = esxi.get_vsan_eligible_disks(
        service_instance=service_instance,
    )
    assert ret
    for key in ret:
        assert ret[key].get("Eligible")


def test_vsan_add_disks(service_instance):
    ret = esxi.vsan_add_disks(
        service_instance=service_instance,
    )
    assert ret
    for key in ret:
        assert ret[key].get("Disks Added")


def test_list_disks(service_instance):
    ret = esxi.list_disks(
        service_instance=service_instance,
    )
    assert ret
    for host_name in ret:
        for disk in ret[host_name]:
            assert disk.get("id")
            assert disk.get("scsi_address")


def test_list_diskgroups(service_instance):
    ret = esxi.list_diskgroups(
        service_instance=service_instance,
    )
    assert ret


def test_get_service_policy(service_instance):
    ret = esxi.get_service_policy(
        "ssh",
        service_instance=service_instance,
    )
    assert ret
    for host_name in ret:
        for service in ret[host_name]:
            assert service == "ssh"
            assert isinstance(ret[host_name][service], str)


def test_get_host_datetime(service_instance):
    ret = esxi.get_host_datetime(
        service_instance=service_instance,
    )
    assert ret
    for host_name in ret:
        for date in ret[host_name]:
            assert isinstance(date, str)


<<<<<<< HEAD
def test_get_vmotion_enabled(service_instance):
    ret = esxi.get_vmotion_enabled(
=======
def test_get_service_running(service_instance):
    ret = esxi.get_service_running(
        "ssh",
>>>>>>> 3b74b57e
        service_instance=service_instance,
    )
    assert ret
    for host_name in ret:
<<<<<<< HEAD
        for vmotion in ret[host_name]:
            assert isinstance(ret[host_name][vmotion], bool)
=======
        for service in ret[host_name]:
            assert service == "ssh"
            assert isinstance(ret[host_name][service], bool)
>>>>>>> 3b74b57e
<|MERGE_RESOLUTION|>--- conflicted
+++ resolved
@@ -870,23 +870,23 @@
             assert isinstance(date, str)
 
 
-<<<<<<< HEAD
 def test_get_vmotion_enabled(service_instance):
     ret = esxi.get_vmotion_enabled(
-=======
+        service_instance=service_instance,
+    )
+    assert ret
+    for host_name in ret:
+        for vmotion in ret[host_name]:
+            assert isinstance(ret[host_name][vmotion], bool)
+
+
 def test_get_service_running(service_instance):
     ret = esxi.get_service_running(
         "ssh",
->>>>>>> 3b74b57e
         service_instance=service_instance,
     )
     assert ret
     for host_name in ret:
-<<<<<<< HEAD
-        for vmotion in ret[host_name]:
-            assert isinstance(ret[host_name][vmotion], bool)
-=======
         for service in ret[host_name]:
             assert service == "ssh"
-            assert isinstance(ret[host_name][service], bool)
->>>>>>> 3b74b57e
+            assert isinstance(ret[host_name][service], bool)