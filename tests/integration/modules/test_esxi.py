# Copyright 2021 VMware, Inc.
# SPDX-License-Identifier: Apache-2.0
import os
import uuid
from unittest.mock import MagicMock

import pytest
import salt.exceptions
import saltext.vmware.modules.esxi as esxi
import saltext.vmware.utils.common as utils_common
import saltext.vmware.utils.esxi


def test_esxi_get_lun_ids_should_return_lun_NAA_ids(service_instance, integration_test_config):
    expected_lun_ids = integration_test_config["esxi_datastore_disk_names"]
    actual_ids = esxi.get_lun_ids(service_instance=service_instance)
    assert actual_ids == expected_lun_ids


HOST_CAPABILITIES = [
    "accel3dSupported",
    "backgroundSnapshotsSupported",
    "cloneFromSnapshotSupported",
    "cpuHwMmuSupported",
    "cpuMemoryResourceConfigurationSupported",
    "cryptoSupported",
    "datastorePrincipalSupported",
    "deltaDiskBackingsSupported",
    "eightPlusHostVmfsSharedAccessSupported",
    "encryptedVMotionSupported",
    "encryptionCBRCSupported",
    "encryptionChangeOnAddRemoveSupported",
    "encryptionFaultToleranceSupported",
    "encryptionHBRSupported",
    "encryptionHotOperationSupported",
    "encryptionMemorySaveSupported",
    "encryptionRDMSupported",
    "encryptionVFlashSupported",
    "encryptionWithSnapshotsSupported",
    "featureCapabilitiesSupported",
    "firewallIpRulesSupported",
    "ftCompatibilityIssues",
    "ftSupported",
    "gatewayOnNicSupported",
    "hbrNicSelectionSupported",
    "highGuestMemSupported",
    "hostAccessManagerSupported",
    "interVMCommunicationThroughVMCISupported",
    "ipmiSupported",
    "iscsiSupported",
    "latencySensitivitySupported",
    "localSwapDatastoreSupported",
    "loginBySSLThumbprintSupported",
    "maintenanceModeSupported",
    "markAsLocalSupported",
    "markAsSsdSupported",
    "maxHostRunningVms",
    "maxHostSupportedVcpus",
    "maxNumDisksSVMotion",
    "maxRegisteredVMs",
    "maxRunningVMs",
    "maxSupportedVMs",
    "maxSupportedVcpus",
    "maxVcpusPerFtVm",
    "messageBusProxySupported",
    "multipleNetworkStackInstanceSupported",
    "nestedHVSupported",
    "nfs41Krb5iSupported",
    "nfs41Supported",
    "nfsSupported",
    "nicTeamingSupported",
    "oneKVolumeAPIsSupported",
    "perVMNetworkTrafficShapingSupported",
    "perVmSwapFiles",
    "preAssignedPCIUnitNumbersSupported",
    "provisioningNicSelectionSupported",
    "rebootSupported",
    "recordReplaySupported",
    "recursiveResourcePoolsSupported",
    "reliableMemoryAware",
    "replayCompatibilityIssues",
    "replayUnsupportedReason",
    "restrictedSnapshotRelocateSupported",
    "sanSupported",
    "scaledScreenshotSupported",
    "scheduledHardwareUpgradeSupported",
    "screenshotSupported",
    "servicePackageInfoSupported",
    "shutdownSupported",
    "smartCardAuthenticationSupported",
    "smpFtCompatibilityIssues",
    "smpFtSupported",
    "snapshotRelayoutSupported",
    "standbySupported",
    "storageIORMSupported",
    "storagePolicySupported",
    "storageVMotionSupported",
    "supportedVmfsMajorVersion",
    "suspendedRelocateSupported",
    "tpmSupported",
    "turnDiskLocatorLedSupported",
    "unsharedSwapVMotionSupported",
    "upitSupported",
    "vFlashSupported",
    "vPMCSupported",
    "vStorageCapable",
    "virtualExecUsageSupported",
    "virtualVolumeDatastoreSupported",
    "vlanTaggingSupported",
    "vmDirectPathGen2Supported",
    "vmDirectPathGen2UnsupportedReason",
    "vmDirectPathGen2UnsupportedReasonExtended",
    "vmfsDatastoreMountCapable",
    "vmotionAcrossNetworkSupported",
    "vmotionSupported",
    "vmotionWithStorageVMotionSupported",
    "vrNfcNicSelectionSupported",
    "vsanSupported",
]


def test_esxi_host_capability_params(service_instance, integration_test_config):
    """
    Test we are returning the same values from get_capabilities
    as our connected vcenter instance.
    """
    capabilities = esxi.get_capabilities(service_instance=service_instance)
    for host_id in capabilities:
        for arg_name in HOST_CAPABILITIES:
            assert (
                capabilities[host_id][utils_common.camel_to_snake_case(arg_name)]
                == integration_test_config["esxi_capabilities"][host_id][arg_name]
            )


def test_list_pkgs(service_instance):
    """
    Test list packages on ESXi host
    """
    ret = esxi.list_pkgs(
        service_instance=service_instance,
        datacenter_name="Datacenter",
        cluster_name="Cluster",
    )
    assert ret
    for host in ret:
        assert ret[host]
        for pkg in ret[host]:
            assert sorted(list(ret[host][pkg])) == sorted(
                [
                    "version",
                    "vendor",
                    "summary",
                    "description",
                    "acceptance_level",
                    "maintenance_mode_required",
                    "creation_date",
                ]
            )


def test_manage_service(service_instance):
    """
    Test manage services on esxi host
    """
    SSH_SERVICE = "TSM-SSH"
    ret = esxi.service_start(
        service_name=SSH_SERVICE,
        service_instance=service_instance,
        datacenter_name="Datacenter",
        cluster_name="Cluster",
    )
    assert ret

    ret = esxi.list_services(
        service_name=SSH_SERVICE,
        service_instance=service_instance,
        datacenter_name="Datacenter",
        cluster_name="Cluster",
    )
    for host in ret:
        assert ret[host][SSH_SERVICE]["state"] == "running"

    ret = esxi.service_stop(
        service_name=SSH_SERVICE,
        service_instance=service_instance,
        datacenter_name="Datacenter",
        cluster_name="Cluster",
    )
    assert ret

    ret = esxi.list_services(
        service_name=SSH_SERVICE,
        service_instance=service_instance,
        datacenter_name="Datacenter",
        cluster_name="Cluster",
    )
    for host in ret:
        assert ret[host][SSH_SERVICE]["state"] == "stopped"

    ret = esxi.service_restart(
        service_name=SSH_SERVICE,
        service_instance=service_instance,
        datacenter_name="Datacenter",
        cluster_name="Cluster",
    )
    assert ret
    ret = esxi.list_services(
        service_name=SSH_SERVICE,
        service_instance=service_instance,
        datacenter_name="Datacenter",
        cluster_name="Cluster",
    )
    for host in ret:
        assert ret[host][SSH_SERVICE]["state"] == "running"

    for policy in ["on", "off", "automatic"]:
        ret = esxi.service_policy(
            service_name=SSH_SERVICE,
            startup_policy=policy,
            service_instance=service_instance,
            datacenter_name="Datacenter",
            cluster_name="Cluster",
        )
        assert ret
        ret = esxi.list_services(
            service_name=SSH_SERVICE,
            service_instance=service_instance,
            datacenter_name="Datacenter",
            cluster_name="Cluster",
        )
        for host in ret:
            assert ret[host][SSH_SERVICE]["startup_policy"] == policy


def test_acceptance_level(service_instance):
    """
    Test acceptance level on esxi host
    """
    ret = esxi.set_acceptance_level(
        acceptance_level="community",
        service_instance=service_instance,
        datacenter_name="Datacenter",
        cluster_name="Cluster",
    )
    for h in ret:
        assert ret[h] == "community"

    ret = esxi.get_acceptance_level(
        acceptance_level="community",
        service_instance=service_instance,
        datacenter_name="Datacenter",
        cluster_name="Cluster",
    )
    assert set(ret.values()) == {"community"}


def test_advanced_config(service_instance):
    """
    Test advanced config on esxi host
    """
    ret = esxi.set_advanced_config(
        config_name="Annotations.WelcomeMessage",
        config_value="testing",
        service_instance=service_instance,
        datacenter_name="Datacenter",
        cluster_name="Cluster",
    )
    for h in ret:
        assert ret[h]["Annotations.WelcomeMessage"] == "testing"

    ret = esxi.get_advanced_config(
        config_name="Annotations.WelcomeMessage",
        service_instance=service_instance,
        datacenter_name="Datacenter",
        cluster_name="Cluster",
    )
    for h in ret:
        assert ret[h]["Annotations.WelcomeMessage"] == "testing"

    ret = esxi.set_advanced_configs(
        config_dict={"Annotations.WelcomeMessage": "test1", "BufferCache.FlushInterval": 3000},
        service_instance=service_instance,
        datacenter_name="Datacenter",
        cluster_name="Cluster",
    )
    for h in ret:
        assert ret[h]["Annotations.WelcomeMessage"] == "test1"
        assert ret[h]["BufferCache.FlushInterval"] == 3000

    ret = esxi.get_advanced_config(
        config_name="BufferCache.FlushInterval",
        service_instance=service_instance,
        datacenter_name="Datacenter",
        cluster_name="Cluster",
    )
    for h in ret:
        assert ret[h]["BufferCache.FlushInterval"] == 3000


def test_get_dns_config(service_instance):
    """
    Test get dns configuration on ESXi host
    """
    ret = esxi.get_dns_config(
        service_instance=service_instance,
        datacenter_name="Datacenter",
        cluster_name="Cluster",
    )
    assert ret
    for host in ret:
        assert ret[host]["ip"]
        assert ret[host]["host_name"]
        assert ret[host]["domain_name"]

    ret = esxi.get_dns_config(
        service_instance=service_instance,
        datacenter_name="Datacenter",
        cluster_name="Cluster",
        host_name="no_host",
    )
    assert not ret


def test_firewall_config(service_instance):
    """
    Test firewall configuration on ESXi host
    """
    ret = esxi.get_all_firewall_configs(
        service_instance=service_instance,
        datacenter_name="Datacenter",
        cluster_name="Cluster",
    )
    assert ret
    for host in ret:
        assert ret[host][0]["allowed_hosts"]
        assert ret[host][0]["key"]
        assert ret[host][0]["service"]
        assert ret[host][0]["service"]
        assert ret[host][0]["rule"]

    ret = esxi.get_all_firewall_configs(
        service_instance=service_instance,
        datacenter_name="Datacenter",
        cluster_name="Cluster",
        host_name="no_host",
    )
    assert not ret

    ret = esxi.set_firewall_config(
        firewall_config={
            "name": "esxupdate",
            "enabled": True,
            "allowed_hosts": {
                "all_ip": True,
                "ip_address": ["169.199.100.11"],
                "ip_network": ["169.199.200.0/24"],
            },
        },
        service_instance=service_instance,
        datacenter_name="Datacenter",
        cluster_name="Cluster",
    )
    assert ret
    for host in ret:
        for rule in host:
            assert host[rule][0]["enabled"] is True
            assert host[rule][0]["allowed_hosts"]["all_ip"] is True
            assert host[rule][0]["allowed_hosts"]["ip_address"][0] == "169.199.100.11"
            assert host[rule][0]["allowed_hosts"]["ip_network"][0] == "169.199.200.0/24"

    ret = esxi.set_all_firewall_configs(
        firewall_configs=[
            {
                "name": "esxupdate",
                "enabled": False,
                "allowed_hosts": {"all_ip": False, "ip_address": [], "ip_network": []},
            }
        ],
        service_instance=service_instance,
        datacenter_name="Datacenter",
        cluster_name="Cluster",
    )
    assert ret
    for host in ret[0]:
        for rule in host:
            assert host[rule][0]["allowed_hosts"]["all_ip"] is False
            assert host[rule][0]["enabled"] is False
            assert host[rule][0]["allowed_hosts"]["ip_address"] == []
            assert host[rule][0]["allowed_hosts"]["ip_network"] == []


def test_add(integration_test_config, service_instance):
    """
    Test esxi add
    """
    if "esxi_manage_test_instance" in integration_test_config:
        ret = esxi.add(
            integration_test_config["esxi_manage_test_instance"]["name"],
            integration_test_config["esxi_manage_test_instance"]["user"],
            integration_test_config["esxi_manage_test_instance"]["password"],
            integration_test_config["esxi_manage_test_instance"]["cluster"],
            integration_test_config["esxi_manage_test_instance"]["datacenter"],
            verify_host_cert=False,
            service_instance=service_instance,
        )
        assert ret["state"] == "connected"
    else:
        pytest.skip("test requires esxi manage test instance credentials")


def test_manage_disconnect(integration_test_config, service_instance):
    """
    Test esxi manage disconnect task
    """
    if "esxi_manage_test_instance" in integration_test_config:
        ret = esxi.disconnect(
            integration_test_config["esxi_manage_test_instance"]["name"],
            service_instance=service_instance,
        )
        assert ret["state"] == "disconnected"
    else:
        pytest.skip("test requires esxi manage test instance credentials")


def test_move(integration_test_config, service_instance):
    """
    Test esxi move
    """
    if "esxi_manage_test_instance" in integration_test_config:
        ret = esxi.move(
            integration_test_config["esxi_manage_test_instance"]["name"],
            integration_test_config["esxi_manage_test_instance"]["move"],
            service_instance=service_instance,
        )
        assert (
            ret["state"]
            == f"moved {integration_test_config['esxi_manage_test_instance']['name']} from {integration_test_config['esxi_manage_test_instance']['cluster']} to {integration_test_config['esxi_manage_test_instance']['move']}"
        )
    else:
        pytest.skip("test requires esxi manage test instance credentials")


def test_manage_connect(integration_test_config, service_instance):
    """
    Test esxi manage connect task
    """
    if "esxi_manage_test_instance" in integration_test_config:
        ret = esxi.connect(
            integration_test_config["esxi_manage_test_instance"]["name"],
            service_instance=service_instance,
        )
        assert ret["state"] == "connected"
    else:
        pytest.skip("test requires esxi manage test instance credentials")


def test_manage_remove(integration_test_config, service_instance):
    """
    Test esxi manage remove task
    """
    if "esxi_manage_test_instance" in integration_test_config:
        esxi.disconnect(
            integration_test_config["esxi_manage_test_instance"]["name"],
            service_instance=service_instance,
        )
        ret = esxi.remove(
            integration_test_config["esxi_manage_test_instance"]["name"],
            service_instance=service_instance,
        )
        assert (
            ret["state"]
            == f"removed host {integration_test_config['esxi_manage_test_instance']['name']}"
        )
    else:
        pytest.skip("test requires esxi manage test instance credentials")


def test_esxi_get(service_instance):
    """
    Test get configuration on ESXi host
    """
    ret = esxi.get(
        service_instance=service_instance,
        datacenter_name="Datacenter",
        cluster_name="Cluster",
    )
    assert ret
    for host in ret:
        assert ret[host]["cpu_model"]
        assert ret[host]["capabilities"]
        assert ret[host]["nics"]
        assert ret[host]["vsan"]
        assert ret[host]["datastores"]
        assert ret[host]["num_cpu_cores"]

    ret = esxi.get(
        service_instance=service_instance,
        datacenter_name="Datacenter",
        cluster_name="Cluster",
        key="vsan:health",
    )
    assert ret
    for host in ret:
        assert ret[host] == "unknown"

    ret = esxi.get(
        service_instance=service_instance,
        datacenter_name="Datacenter",
        cluster_name="Cluster",
        host_name="no_host",
    )
    assert not ret


def test_ntp_config(service_instance):
    """
    Test get ntp configuration on ESXi host
    """
    ret = esxi.get_ntp_config(
        service_instance=service_instance,
        datacenter_name="Datacenter",
        cluster_name="Cluster",
    )
    assert ret
    expected = {
        "ntp_config_file",
        "time_zone",
        "time_zone_description",
        "time_zone_name",
        "ntp_servers",
        "time_zone_gmt_offset",
    }
    for host in ret:
        assert not expected - set(ret[host])

        assert ret[host]["ntp_servers"] == []

    ret = esxi.set_ntp_config(
        ntp_servers=["192.174.1.100", "192.174.1.200"],
        service_instance=service_instance,
        datacenter_name="Datacenter",
        cluster_name="Cluster",
    )
    for host in ret:
        assert host

    ret = esxi.get_ntp_config(
        service_instance=service_instance,
        datacenter_name="Datacenter",
        cluster_name="Cluster",
    )

    for host in ret:
        assert ret[host]["ntp_servers"] == ["192.174.1.100", "192.174.1.200"]

    ret = esxi.set_ntp_config(
        ntp_servers=[],
        service_instance=service_instance,
        datacenter_name="Datacenter",
        cluster_name="Cluster",
    )
    for host in ret:
        assert host

    ret = esxi.get_ntp_config(
        service_instance=service_instance,
        datacenter_name="Datacenter",
        cluster_name="Cluster",
    )

    for host in ret:
        assert ret[host]["ntp_servers"] == []

    ret = esxi.get_ntp_config(
        service_instance=service_instance,
        datacenter_name="Datacenter",
        cluster_name="Cluster",
        host_name="no_host",
    )
    assert not ret


def test_add_update_remove_user(service_instance):
    """
    Test add/get/update/remove a local ESXi user
    """
    user_name = "A{}".format(uuid.uuid4())
    ret = esxi.add_user(
        service_instance=service_instance,
        datacenter_name="Datacenter",
        cluster_name="Cluster",
        user_name=user_name,
        password="Secret@123",
    )
    assert ret
    for host in ret:
        assert ret[host]

    ret = esxi.get_user(
        service_instance=service_instance,
        datacenter_name="Datacenter",
        cluster_name="Cluster",
        user_name=user_name,
    )
    assert ret
    for host in ret:
        assert ret[host]

    ret = esxi.update_user(
        service_instance=service_instance,
        datacenter_name="Datacenter",
        cluster_name="Cluster",
        user_name=user_name,
        password="Secret@123",
        description="admin",
    )
    assert ret
    for host in ret:
        assert ret[host]

    with pytest.raises(salt.exceptions.SaltException) as exc:
        ret = esxi.update_user(
            service_instance=service_instance,
            datacenter_name="Datacenter",
            cluster_name="Cluster",
            user_name="nobody",
            password="Secret@123",
            description="admin",
        )

    ret = esxi.remove_user(
        service_instance=service_instance,
        datacenter_name="Datacenter",
        cluster_name="Cluster",
        user_name=user_name,
    )
    assert ret
    for host in ret:
        assert ret[host]

    ret = esxi.add_user(
        service_instance=service_instance,
        datacenter_name="Datacenter",
        cluster_name="Cluster",
        host_name="no_host",
        user_name=user_name,
        password="",
    )
    assert not ret


def test_add_update_remove_role(service_instance):
    """
    Test add/update/remove a local ESXi role
    """
    role_name = "A{}".format(uuid.uuid4())
    ret = esxi.add_role(
        service_instance=service_instance,
        role_name=role_name,
        privilege_ids=["Folder.Create"],
    )
    assert ret["role_id"]

    ret = esxi.update_role(
        service_instance=service_instance,
        role_name=role_name,
        privilege_ids=["Folder.Create", "Folder.Delete"],
    )
    assert ret

    with pytest.raises(salt.exceptions.SaltException) as exc:
        ret = esxi.update_role(
            service_instance=service_instance, role_name="nobody", privilege_ids=["Folder.Create"]
        )

    ret = esxi.remove_role(
        service_instance=service_instance,
        role_name=role_name,
    )
    assert ret


def test_add_update_remove_vmkernel_adapter(service_instance):
    """
    Test add/update/remove a vmkernel adapter
    """
    adapters = esxi.create_vmkernel_adapter(
        service_instance=service_instance,
        port_group_name="VMNetwork-PortGroup",
        dvswitch_name="dvSwitch",
        mtu=2000,
        enable_fault_tolerance=True,
        network_type="dhcp",
    )
    assert adapters
    for host in adapters:
        assert adapters[host]

    for host in adapters:
        ret = esxi.update_vmkernel_adapter(
            adapter_name=adapters[host],
            datacenter_name="Datacenter",
            service_instance=service_instance,
            port_group_name="VMNetwork-PortGroup",
            dvswitch_name="dvSwitch",
            mtu=2000,
            enable_fault_tolerance=True,
            network_type="dhcp",
            host_name=host,
        )
        assert ret
        for host in ret:
            assert ret[host]

        ret = esxi.delete_vmkernel_adapter(
            service_instance=service_instance, adapter_name=adapters[host], host_name=host
        )
        assert ret
        for host in ret:
            assert ret[host]

    with pytest.raises(salt.exceptions.SaltException) as exc:
        ret = esxi.update_vmkernel_adapter(
            service_instance=service_instance,
            adapter_name="nonexistent",
            port_group_name="VMNetwork-PortGroup",
        )

    ret = esxi.delete_vmkernel_adapter(
        service_instance=service_instance, adapter_name="nonexistent"
    )
    assert ret
    for host in ret:
        assert not ret[host]


def test_maintenance_mode(service_instance):
    hosts = list(esxi.get(service_instance=service_instance))
    assert hosts
    host = hosts[0]
    ret = esxi.in_maintenance_mode(host, service_instance)
    assert ret == dict(maintenanceMode="normal")

    try:
        for i in range(3):
            ret = esxi.maintenance_mode(host, 120, service_instance=service_instance)
            assert ret == dict(maintenanceMode="inMaintenance", changes=not i)
    except Exception as e:
        esxi.exit_maintenance_mode(host, 120, service_instance=service_instance)
        raise e

    ret = esxi.in_maintenance_mode(host, service_instance)
    assert ret == dict(maintenanceMode="inMaintenance")

    for i in range(3):
        ret = esxi.exit_maintenance_mode(host, 120, service_instance=service_instance)
        assert ret == dict(maintenanceMode="normal", changes=not i)

    ret = esxi.in_maintenance_mode(host, service_instance)
    assert ret == dict(maintenanceMode="normal")


def test_lockdown_mode(service_instance):
    hosts = list(esxi.get(service_instance=service_instance))
    assert hosts
    host = hosts[0]
    ret = esxi.in_lockdown_mode(host, service_instance)
    assert ret == dict(lockdownMode="normal")

    try:
        for i in range(3):
            ret = esxi.lockdown_mode(host, service_instance=service_instance)
            assert ret == dict(lockdownMode="inLockdown", changes=not i)
    except Exception as e:
        esxi.exit_lockdown_mode(host, service_instance=service_instance)
        raise e

    ret = esxi.in_lockdown_mode(host, service_instance)
    assert ret == dict(lockdownMode="inLockdown")

    for i in range(3):
        ret = esxi.exit_lockdown_mode(host, service_instance=service_instance)
        assert ret == dict(lockdownMode="normal", changes=not i)

    ret = esxi.in_lockdown_mode(host, service_instance)
    assert ret == dict(lockdownMode="normal")


def test_get_vsan_enabled(service_instance):
    ret = esxi.get_vsan_enabled(
        service_instance=service_instance,
    )
    assert ret
    for key in ret:
        assert isinstance(ret[key], bool)


def test_vsan_enabled(service_instance):
    ret = esxi.vsan_enable(
        service_instance=service_instance,
    )
    assert ret
    for key in ret:
        assert isinstance(ret[key], bool)
    ret = esxi.vsan_enable(
        enable=False,
        service_instance=service_instance,
    )
    assert ret
    for key in ret:
        assert isinstance(ret[key], bool)


def test_get_vsan_eligible_disks(service_instance):
    ret = esxi.get_vsan_eligible_disks(
        service_instance=service_instance,
    )
    assert ret
    for key in ret:
        assert ret[key].get("Eligible")


def test_vsan_add_disks(service_instance):
    ret = esxi.vsan_add_disks(
        service_instance=service_instance,
    )
    assert ret
    for key in ret:
        assert ret[key].get("Disks Added")


def test_list_disks(service_instance):
    ret = esxi.list_disks(
        service_instance=service_instance,
    )
    assert ret
    for host_name in ret:
        for disk in ret[host_name]:
            assert disk.get("id")
            assert disk.get("scsi_address")


def test_list_diskgroups(service_instance):
    ret = esxi.list_diskgroups(
        service_instance=service_instance,
    )
    assert ret


<<<<<<< HEAD
def test_get_service_policy(service_instance):
    ret = esxi.get_service_policy(
        "ssh",
=======
def test_get_host_datetime(service_instance):
    ret = esxi.get_host_datetime(
>>>>>>> dc956f15
        service_instance=service_instance,
    )
    assert ret
    for host_name in ret:
<<<<<<< HEAD
        for service in ret[host_name]:
            assert service == "ssh"
            assert isinstance(ret[host_name][service], str)
=======
        for date in ret[host_name]:
            assert isinstance(date, str)
>>>>>>> dc956f15
<|MERGE_RESOLUTION|>--- conflicted
+++ resolved
@@ -848,23 +848,22 @@
     assert ret
 
 
-<<<<<<< HEAD
 def test_get_service_policy(service_instance):
     ret = esxi.get_service_policy(
         "ssh",
-=======
-def test_get_host_datetime(service_instance):
-    ret = esxi.get_host_datetime(
->>>>>>> dc956f15
         service_instance=service_instance,
     )
     assert ret
     for host_name in ret:
-<<<<<<< HEAD
         for service in ret[host_name]:
             assert service == "ssh"
             assert isinstance(ret[host_name][service], str)
-=======
+
+def test_get_host_datetime(service_instance):
+    ret = esxi.get_host_datetime(
+        service_instance=service_instance,
+    )
+    assert ret
+    for host_name in ret:
         for date in ret[host_name]:
-            assert isinstance(date, str)
->>>>>>> dc956f15
+            assert isinstance(date, str)