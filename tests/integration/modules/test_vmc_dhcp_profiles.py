--- conflicted
+++ resolved
@@ -103,33 +103,8 @@
             response.raise_for_status()
 
 
-<<<<<<< HEAD
-@pytest.fixture
-def create_dhcp_profile(
-    get_dhcp_profiles, profile_url, server_addresses, request_headers, common_data
-):
-    for result in get_dhcp_profiles.get("results", []):
-        if result["id"] == common_data["dhcp_profile_id"]:
-            return
-
-    data = {"display_name": "dhcp-test", "server_addresses": server_addresses}
-    session = requests.Session()
-    response = session.put(
-        url=profile_url,
-        json=data,
-        verify=common_data["cert"] if common_data["verify_ssl"] else False,
-        headers=request_headers,
-    )
-    # raise error if any
-    response.raise_for_status()
-
-
-def test_create_dhcp_profile_smoke_test(
-    salt_call_cli, delete_dhcp_profile, common_data, server_addresses
-=======
 def test_vmc_dhcp_profile_execution_module(
     salt_call_cli, delete_dhcp_profile, server_addresses, common_data_for_dhcp, profile_id
->>>>>>> 9a29b915
 ):
     # create dhcp profile
     response = salt_call_cli.run(
@@ -138,30 +113,6 @@
         server_addresses=server_addresses,
         **common_data_for_dhcp,
     )
-<<<<<<< HEAD
-    result_as_json = ret.json
-    assert result_as_json["id"] == result_as_json["display_name"] == expected_profile_id
-
-
-def test_get_dhcp_profiles_smoke_test(salt_call_cli, get_dhcp_profiles, common_data):
-    # No profile ID here
-    del common_data["dhcp_profile_id"]
-    ret = salt_call_cli.run("vmc_dhcp_profiles.get", **common_data)
-    result_as_json = ret.json
-    assert result_as_json == get_dhcp_profiles
-
-
-def test_update_dhcp_profile_smoke_test(salt_call_cli, common_data, create_dhcp_profile):
-    ret = salt_call_cli.run("vmc_dhcp_profiles.update", **common_data, display_name="fnord")
-    result = ret.json
-    assert result["result"] == "success"
-
-
-def test_delete_dhcp_profile_smoke_test(salt_call_cli, create_dhcp_profile, common_data):
-    ret = salt_call_cli.run("vmc_dhcp_profiles.delete", **common_data)
-    result_as_json = ret.json
-    assert result_as_json["result"] == "success"
-=======
     response_as_json = response.json
     assert "error" not in response_as_json
     assert response_as_json["id"] == response_as_json["display_name"] == profile_id
@@ -188,5 +139,4 @@
     # get dhcp profiles
     response = salt_call_cli.run("vmc_dhcp_profiles.get", **common_data_for_dhcp)
     response_as_json = response.json
-    assert "error" not in response_as_json
->>>>>>> 9a29b915
+    assert "error" not in response_as_json