--- conflicted
+++ resolved
@@ -97,6 +97,7 @@
     fake.draft_show_changes.return_value = {"path/to/cluster": {"status": "OK"}}
     return fake
 
+
 @pytest.fixture
 def fake_desired_state_spec():
     fake = MagicMock()
@@ -105,6 +106,7 @@
     }
     return fake
 
+
 # Define some example test data
 profile = "example_profile"
 cluster_paths = ["cluster1", "cluster2"]
@@ -115,7 +117,6 @@
 def create_esx_config_mock():
     with patch("saltext.vmware.utils.esxi.create_esx_config") as create_esx_config_mock:
         yield create_esx_config_mock
-
 
 
 def get_host(in_maintenance_mode=None):
@@ -389,10 +390,6 @@
     assert configuration == {"path/to/cluster": {"config.module.submodule": "desired"}}
 
 
-<<<<<<< HEAD
-=======
-
->>>>>>> 4e065fde
 def test_check_compliance(fake_esx_config, fake_desired_state_spec):
     configuration = esxi.check_compliance(
         esx_config=fake_esx_config, desired_state_spec=fake_desired_state_spec
@@ -644,13 +641,10 @@
     )
     fake_esx_config.draft_show_changes.assert_called_once()
     assert response == {"path/to/cluster": {"status": "OK"}}
-<<<<<<< HEAD
 
 
 def test_check_compliance(fake_esx_config, fake_desired_state_spec):
     configuration = esxi.check_compliance(
         esx_config=fake_esx_config, desired_config=fake_desired_state_spec
     )
-    assert configuration == {"path/to/cluster": {"config.module.submodule": "desired"}}
-=======
->>>>>>> 4e065fde
+    assert configuration == {"path/to/cluster": {"config.module.submodule": "desired"}}