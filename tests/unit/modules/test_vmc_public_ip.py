--- conflicted
+++ resolved
@@ -307,213 +307,4 @@
         vmc_public_ip.update(**actual_args)
 
     call_kwargs = vmc_call_api.mock_calls[0][-1]
-<<<<<<< HEAD
-    assert call_kwargs["params"] == expected_params
-
-
-def test_get_public_ip_by_id_should_return_api_response(public_ip_data_by_id):
-    assert (
-        vmc_public_ip.get_by_id(
-            hostname="hostname",
-            refresh_key="refresh_key",
-            authorization_host="authorization_host",
-            org_id="org_id",
-            sddc_id="sddc_id",
-            public_ip_id="TEST_IP",
-            verify_ssl=False,
-        )
-        == public_ip_data_by_id
-    )
-
-
-def test_get_public_ip_by_id_called_with_url():
-    expected_url = (
-        "https://hostname/vmc/reverse-proxy/api/orgs/org_id/sddcs/sddc_id/"
-        "cloud-service/api/v1/infra/public-ips/TEST_IP"
-    )
-    with patch("saltext.vmware.utils.vmc_request.call_api", autospec=True) as vmc_call_api:
-        result = vmc_public_ip.get_by_id(
-            hostname="hostname",
-            refresh_key="refresh_key",
-            authorization_host="authorization_host",
-            org_id="org_id",
-            sddc_id="sddc_id",
-            public_ip_id="TEST_IP",
-            verify_ssl=False,
-        )
-    call_kwargs = vmc_call_api.mock_calls[0][-1]
-    assert call_kwargs["url"] == expected_url
-    assert call_kwargs["method"] == vmc_constants.GET_REQUEST_METHOD
-
-
-def test_delete_public_ip_should_return_api_response(mock_vmc_request_call_api):
-    data = {"message": "Public IP deleted successfully"}
-    mock_vmc_request_call_api.return_value = data
-    assert (
-        vmc_public_ip.delete(
-            hostname="hostname",
-            refresh_key="refresh_key",
-            authorization_host="authorization_host",
-            org_id="org_id",
-            sddc_id="sddc_id",
-            public_ip_id="TEST_IP",
-            verify_ssl=False,
-        )
-        == data
-    )
-
-
-def test_delete_public_ip_called_with_url():
-    expected_url = (
-        "https://hostname/vmc/reverse-proxy/api/orgs/org_id/sddcs/sddc_id/"
-        "cloud-service/api/v1/infra/public-ips/TEST_IP"
-    )
-    with patch("saltext.vmware.utils.vmc_request.call_api", autospec=True) as vmc_call_api:
-        result = vmc_public_ip.delete(
-            hostname="hostname",
-            refresh_key="refresh_key",
-            authorization_host="authorization_host",
-            org_id="org_id",
-            sddc_id="sddc_id",
-            public_ip_id="TEST_IP",
-            verify_ssl=False,
-        )
-    call_kwargs = vmc_call_api.mock_calls[0][-1]
-    assert call_kwargs["url"] == expected_url
-    assert call_kwargs["method"] == vmc_constants.DELETE_REQUEST_METHOD
-
-
-def test_create_public_ip_should_return_api_response(mock_vmc_request_call_api):
-    data = {"message": "Public IP created successfully"}
-    mock_vmc_request_call_api.return_value = data
-    assert (
-        vmc_public_ip.create(
-            hostname="hostname",
-            refresh_key="refresh_key",
-            authorization_host="authorization_host",
-            org_id="org_id",
-            sddc_id="sddc_id",
-            public_ip_name="TEST_IP",
-            verify_ssl=False,
-        )
-        == data
-    )
-
-
-def test_create_public_ip_called_with_url():
-    expected_url = (
-        "https://hostname/vmc/reverse-proxy/api/orgs/org_id/sddcs/sddc_id/"
-        "cloud-service/api/v1/infra/public-ips/TEST_IP"
-    )
-    with patch("saltext.vmware.utils.vmc_request.call_api", autospec=True) as vmc_call_api:
-        result = vmc_public_ip.create(
-            hostname="hostname",
-            refresh_key="refresh_key",
-            authorization_host="authorization_host",
-            org_id="org_id",
-            sddc_id="sddc_id",
-            public_ip_name="TEST_IP",
-            verify_ssl=False,
-        )
-    call_kwargs = vmc_call_api.mock_calls[0][-1]
-    assert call_kwargs["url"] == expected_url
-    assert call_kwargs["method"] == vmc_constants.PUT_REQUEST_METHOD
-
-
-@pytest.mark.parametrize(
-    "actual_args, expected_payload",
-    [
-        # all actual args are None
-        (
-            {},
-            {"ip": None, "display_name": "TEST_IP", "id": "TEST_IP"},
-        ),
-    ],
-)
-def test_assert_public_ip_create_should_correctly_filter_args(actual_args, expected_payload):
-    common_actual_args = {
-        "hostname": "hostname",
-        "refresh_key": "refresh_key",
-        "authorization_host": "authorization_host",
-        "org_id": "org_id",
-        "sddc_id": "sddc_id",
-        "public_ip_name": "TEST_IP",
-        "verify_ssl": False,
-    }
-    with patch("saltext.vmware.utils.vmc_request.call_api", autospec=True) as vmc_call_api:
-        actual_args.update(common_actual_args)
-        vmc_public_ip.create(**actual_args)
-
-    call_kwargs = vmc_call_api.mock_calls[0][-1]
-    assert call_kwargs["data"] == expected_payload
-
-
-def test_update_public_ip_should_return_api_response(mock_vmc_request_call_api):
-    data = {"message": "Public IP updated successfully"}
-    mock_vmc_request_call_api.return_value = data
-    assert (
-        vmc_public_ip.update(
-            hostname="hostname",
-            refresh_key="refresh_key",
-            authorization_host="authorization_host",
-            org_id="org_id",
-            sddc_id="sddc_id",
-            public_ip_id="4ee86a7c-48af-48c8-a72e-2c6e8dbf3c9f",
-            public_ip_name="TEST_IP",
-            verify_ssl=False,
-        )
-        == data
-    )
-
-
-def test_update_public_ip_called_with_url():
-    expected_url = (
-        "https://hostname/vmc/reverse-proxy/api/orgs/org_id/sddcs/sddc_id/"
-        "cloud-service/api/v1/infra/public-ips/TEST_IP"
-    )
-    with patch("saltext.vmware.utils.vmc_request.call_api", autospec=True) as vmc_call_api:
-        result = vmc_public_ip.update(
-            hostname="hostname",
-            refresh_key="refresh_key",
-            authorization_host="authorization_host",
-            org_id="org_id",
-            sddc_id="sddc_id",
-            public_ip_id="TEST_IP",
-            public_ip_name="Update_TEST_IP",
-            verify_ssl=False,
-        )
-    call_kwargs = vmc_call_api.mock_calls[0][-1]
-    assert call_kwargs["url"] == expected_url
-    assert call_kwargs["method"] == vmc_constants.PUT_REQUEST_METHOD
-
-
-@pytest.mark.parametrize(
-    "actual_args, expected_payload",
-    [
-        # One required parameter
-        (
-            {"public_ip_name": "updated public ip"},
-            {
-                "display_name": "updated public ip",
-            },
-        ),
-    ],
-)
-def test_assert_public_ip_update_should_correctly_filter_args(actual_args, expected_payload):
-    common_actual_args = {
-        "hostname": "hostname",
-        "refresh_key": "refresh_key",
-        "authorization_host": "authorization_host",
-        "org_id": "org_id",
-        "sddc_id": "sddc_id",
-        "public_ip_id": "TEST_IP",
-        "verify_ssl": False,
-    }
-    with patch("saltext.vmware.utils.vmc_request.call_api", autospec=True) as vmc_call_api:
-        actual_args.update(common_actual_args)
-        vmc_public_ip.update(**actual_args)
-
-    call_kwargs = vmc_call_api.mock_calls[0][-1]
-=======
->>>>>>> 7cdff88d
     assert call_kwargs["data"] == expected_payload