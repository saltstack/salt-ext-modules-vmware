--- conflicted
+++ resolved
@@ -850,11 +850,7 @@
     return ret
 
 
-<<<<<<< HEAD
-def firewall_config(
-=======
 def advanced_config(
->>>>>>> 19065ffa
     name,
     value,
     datacenter_name=None,
@@ -863,17 +859,10 @@
     service_instance=None,
 ):
     """
-<<<<<<< HEAD
-    Set firewall configuration on matching ESXi hosts.
-
-    name
-        Name of configuration in value. (required).
-=======
     Set advanced configuration on matching ESXi hosts.
 
     name
         Name of configuration on matching ESXi hosts. (required).
->>>>>>> 19065ffa
 
     value
         Value for configuration on matching ESXi hosts. (required).
@@ -892,13 +881,6 @@
 
     .. code-block:: yaml
 
-<<<<<<< HEAD
-        Set firewall config:
-          vmware_esxi.firewall_config:
-            - name: prod
-    """
-    log.debug("Running vmware_esxi.firewall_config")
-=======
         Remove User:
           vmware_esxi.advanced_configs:
             - name: Annotations.WelcomeMessage
@@ -906,12 +888,89 @@
 
     """
     log.debug("Running vmware_esxi.advanced_config")
->>>>>>> 19065ffa
     ret = {"name": name, "result": None, "comment": "", "changes": {}}
     if not service_instance:
         service_instance = get_service_instance(opts=__opts__, pillar=__pillar__)
 
-<<<<<<< HEAD
+    esxi_config_old = __salt__["vmware_esxi.get_advanced_config"](
+        config_name=name,
+        datacenter_name=datacenter_name,
+        cluster_name=cluster_name,
+        host_name=host_name,
+        service_instance=service_instance,
+    )
+    if __opts__["test"]:
+        ret["result"] = None
+        ret["changes"] = {"new": {}}
+        for host in esxi_config_old:
+            ret["changes"]["new"][host] = f"{name} will be set to {value}"
+        ret["comment"] = "These options are set to change."
+        return ret
+
+    ret["result"] = True
+    ret["changes"] = {"new": {}, "old": {}}
+    change = False
+    for host in esxi_config_old:
+        if esxi_config_old[host][name] != value:
+            change = True
+            config = __salt__["vmware_esxi.set_advanced_configs"](
+                config_dict={name: value},
+                datacenter_name=datacenter_name,
+                cluster_name=cluster_name,
+                host_name=host,
+                service_instance=service_instance,
+            )
+            ret["changes"]["old"][host] = f"{name} was {esxi_config_old[host][name]}"
+            ret["changes"]["new"][host] = f"{name} was changed to {config[host][name]}"
+
+    if change:
+        ret["comment"] = "Configurations have successfully been changed."
+    else:
+        ret["comment"] = "Configurations are already in correct state."
+    return ret
+
+
+
+def firewall_config(
+    name,
+    value,
+    datacenter_name=None,
+    cluster_name=None,
+    host_name=None,
+    service_instance=None,
+):
+    """
+    Set firewall configuration on matching ESXi hosts.
+
+    name
+        Name of configuration in value. (required).
+
+    value
+        Value for configuration on matching ESXi hosts. (required).
+
+    datacenter_name
+        Filter by this datacenter name (required when cluster is specified)
+
+    cluster_name
+        Filter by this cluster name (optional)
+
+    host_name
+        Filter by this ESXi hostname (optional)
+
+    service_instance
+        Use this vCenter service connection instance instead of creating a new one. (optional).
+
+    .. code-block:: yaml
+
+        Set firewall config:
+          vmware_esxi.firewall_config:
+            - name: prod
+    """
+    log.debug("Running vmware_esxi.firewall_config")
+    ret = {"name": name, "result": None, "comment": "", "changes": {}}
+    if not service_instance:
+        service_instance = get_service_instance(opts=__opts__, pillar=__pillar__)
+
     hosts = utils_esxi.get_hosts(
         service_instance=service_instance,
         host_names=[host_name] if host_name else None,
@@ -979,26 +1038,11 @@
                             ret["changes"][host.name][firewall_config["name"]][
                                 k
                             ] = f"{k} will be set to {firewall_conf[k]}"
-=======
-    esxi_config_old = __salt__["vmware_esxi.get_advanced_config"](
-        config_name=name,
-        datacenter_name=datacenter_name,
-        cluster_name=cluster_name,
-        host_name=host_name,
-        service_instance=service_instance,
-    )
-    if __opts__["test"]:
-        ret["result"] = None
-        ret["changes"] = {"new": {}}
-        for host in esxi_config_old:
-            ret["changes"]["new"][host] = f"{name} will be set to {value}"
->>>>>>> 19065ffa
         ret["comment"] = "These options are set to change."
         return ret
 
     ret["result"] = True
     ret["changes"] = {"new": {}, "old": {}}
-<<<<<<< HEAD
     ret["comment"] = "Configurations are already in correct state."
     for host in hosts:
         ret["changes"]["new"][host.name] = {}
@@ -1042,24 +1086,4 @@
                 )
                 ret["comment"] = "Configurations have successfully been changed."
 
-=======
-    change = False
-    for host in esxi_config_old:
-        if esxi_config_old[host][name] != value:
-            change = True
-            config = __salt__["vmware_esxi.set_advanced_configs"](
-                config_dict={name: value},
-                datacenter_name=datacenter_name,
-                cluster_name=cluster_name,
-                host_name=host,
-                service_instance=service_instance,
-            )
-            ret["changes"]["old"][host] = f"{name} was {esxi_config_old[host][name]}"
-            ret["changes"]["new"][host] = f"{name} was changed to {config[host][name]}"
-
-    if change:
-        ret["comment"] = "Configurations have successfully been changed."
-    else:
-        ret["comment"] = "Configurations are already in correct state."
->>>>>>> 19065ffa
     return ret