--- conflicted
+++ resolved
@@ -1288,15 +1288,9 @@
     return ret
 
 
-<<<<<<< HEAD
 def firewall_configs(
     name,
     configs,
-=======
-def password_present(
-    name,
-    password,
->>>>>>> 3824e7a4
     datacenter_name=None,
     cluster_name=None,
     host_name=None,
@@ -1304,7 +1298,6 @@
     profile=None,
 ):
     """
-<<<<<<< HEAD
     Get/Set firewall configuration on matching ESXi hosts based on drift report.
 
     name
@@ -1312,15 +1305,6 @@
 
     configs
         Map with configuration values. (required).
-=======
-    Update the password for a given host.
-
-    name
-        Existing user to update on matching ESXi hosts. (required)
-
-    password
-        The new password to change on the host. (required)
->>>>>>> 3824e7a4
 
     datacenter_name
         Filter by this datacenter name (required when cluster is specified)
@@ -1337,7 +1321,6 @@
     profile
         Profile to use (optional)
 
-<<<<<<< HEAD
 
     .. code-block:: yaml
 
@@ -1466,7 +1449,42 @@
         ret["comment"] = comments  # it's more readable if passed as object
         ret["result"] = success  # at least one success
 
-=======
+    return ret
+
+
+def password_present(
+    name,
+    password,
+    datacenter_name=None,
+    cluster_name=None,
+    host_name=None,
+    service_instance=None,
+    profile=None,
+):
+    """
+    Update the password for a given host.
+
+    name
+        Existing user to update on matching ESXi hosts. (required)
+
+    password
+        The new password to change on the host. (required)
+
+    datacenter_name
+        Filter by this datacenter name (required when cluster is specified)
+
+    cluster_name
+        Filter by this cluster name (optional)
+
+    host_name
+        Filter by this ESXi hostname (optional)
+
+    service_instance
+        Use this vCenter service connection instance instead of creating a new one. (optional).
+
+    profile
+        Profile to use (optional)
+
     .. code-block:: yaml
 
         Set firewall config:
@@ -1502,5 +1520,4 @@
             ret["comment"] = "Error: {}".format(err)
             return ret
     ret["comment"] = "Host password changed."
->>>>>>> 3824e7a4
     return ret