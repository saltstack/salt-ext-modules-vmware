# SPDX-License-Identifier: Apache-2.0
import functools
import logging

import salt
import saltext.vmware.utils.esxi as utils_esxi
from saltext.vmware.utils.connect import get_service_instance

log = logging.getLogger(__name__)

try:
    import pyVmomi
    from pyVmomi import vmodl, vim, VmomiSupport

    HAS_PYVMOMI = True
except ImportError:
    HAS_PYVMOMI = False


__virtualname__ = "vmware_esxi"
__proxyenabled__ = ["vmware_esxi"]


def __virtual__():
    if not HAS_PYVMOMI:
        return False, "Unable to import pyVmomi module."
    return __virtualname__


def role_present(
    name,
    privilege_ids,
    esxi_host_name=None,
    service_instance=None,
):
    """
    Ensure role is present on service instance, which may be an ESXi host or vCenter instance.

    role_name
        Role to create/update on service instance. (required).

    privilege_ids
        List of privileges for the role. (required).
        Refer: https://docs.vmware.com/en/VMware-vSphere/7.0/com.vmware.vsphere.security.doc/GUID-ED56F3C4-77D0-49E3-88B6-B99B8B437B62.html
        Example: ['Folder.Create', 'Folder.Delete'].

    esxi_host_name
        Connect to this ESXi host using your pillar's service_instance credentials. (optional).

    service_instance
        Use this vCenter service connection instance instead of creating a new one. (optional).

    """
    log.debug("Running vmware_esxi.role_present")
    ret = {"name": name, "result": None, "comment": "", "changes": {}}
    if not service_instance:
        service_instance = get_service_instance(
            opts=__opts__,
            pillar=__pillar__,
            esxi_host=esxi_host_name,
        )
    role = __salt__["vmware_esxi.get_role"](role_name=name, service_instance=service_instance)
    sys_privs = {"System.Anonymous", "System.Read", "System.View"}
    del_privs = list(set(role.get("privilege_ids", [])) - sys_privs - set(privilege_ids))
    new_privs = list(set(privilege_ids) - set(role.get("privilege_ids", [])) - sys_privs)
    changes = {
        "new": {
            "role_id": role.get("role_id"),
            "role_name": name,
            "privilege_ids": {
                "added": new_privs,
                "removed": del_privs,
                "current": sorted(list(set(privilege_ids) | sys_privs)),
            },
        },
        "old": role,
    }
    if not role:
        if __opts__["test"]:
            ret["comment"] = "Role {} will be created.".format(name)
            ret["result"] = None
        else:
            role = __salt__["vmware_esxi.add_role"](
                role_name=name, privilege_ids=privilege_ids, service_instance=service_instance
            )
            changes["new"]["role_id"] = role["role_id"]
            ret["comment"] = "Role {} created.".format(name)
            ret["result"] = True
            ret["changes"] = changes
    elif not new_privs and not del_privs:
        ret["comment"] = "Role {} is in the correct state".format(name)
        ret["result"] = None
    elif __opts__["test"]:
        ret[
            "comment"
        ] = "Role {} will be updated. {} privileges will be added. {} privileges will be removed.".format(
            name, ",".join(sorted(new_privs)) or "No", ",".join(sorted(del_privs)) or "No"
        )
        ret["result"] = None
    else:
        __salt__["vmware_esxi.update_role"](
            role_name=name, privilege_ids=privilege_ids, service_instance=service_instance
        )
        ret["comment"] = "Role {} updated.".format(name)
        ret["result"] = True
        ret["changes"] = changes
    return ret


def role_absent(
    name,
    esxi_host_name=None,
    service_instance=None,
):
    """
    Ensure role is absent on service instance, which may be an ESXi host or vCenter instance.

    role_name
        Role to delete on service instance. (required).

    esxi_host_name
        Connect to this ESXi host using your pillar's service_instance credentials. (optional).

    service_instance
        Use this vCenter service connection instance instead of creating a new one. (optional).

    """
    log.debug("Running vmware_esxi.role_absent")
    ret = {"name": name, "result": None, "comment": "", "changes": {}}
    if not service_instance:
        service_instance = get_service_instance(
            opts=__opts__,
            pillar=__pillar__,
            esxi_host=esxi_host_name,
        )
    role = __salt__["vmware_esxi.get_role"](role_name=name, service_instance=service_instance)
    if not role:
        ret["comment"] = "Role {} is not present.".format(name)
        ret["result"] = None
    elif __opts__["test"]:
        ret["comment"] = "Role {} will be deleted.".format(name)
        ret["result"] = None
    else:
        __salt__["vmware_esxi.remove_role"](role_name=name, service_instance=service_instance)
        ret["comment"] = "Role {} deleted.".format(name)
        ret["result"] = True
    return ret


def vmkernel_adapter_present(
    name,
    port_group_name,
    dvswitch_name=None,
    vswitch_name=None,
    enable_fault_tolerance=None,
    enable_management_traffic=None,
    enable_provisioning=None,
    enable_replication=None,
    enable_replication_nfc=None,
    enable_vmotion=None,
    enable_vsan=None,
    mtu=1500,
    network_default_gateway=None,
    network_ip_address=None,
    network_subnet_mask=None,
    network_tcp_ip_stack="default",
    network_type="static",
    network_ipv6_autoconfig=None,
    network_ipv6_dhcpv6=None,
    network_ipv6_addresses=None,
    network_ipv6_default_gateway=None,
    datacenter_name=None,
    cluster_name=None,
    host_name=None,
    service_instance=None,
):
    """
    Ensure VMKernel Adapter exists on matching ESXi hosts.

    name
        The name of the VMKernel interface to update. (required).

    port_group_name
        The name of the port group for the VMKernel interface. (required).

    dvswitch_name
        The name of the vSphere Distributed Switch (vDS) where to update the VMKernel interface.

    vswitch_name
        The name of the vSwitch where to update the VMKernel interface.

    enable_fault_tolerance
        Enable Fault Tolerance traffic on the VMKernel adapter. Valid values: True, False.

    enable_management_traffic
        Enable Management traffic on the VMKernel adapter. Valid values: True, False.

    enable_provisioning
        Enable Provisioning traffic on the VMKernel adapter. Valid values: True, False.

    enable_replication
        Enable vSphere Replication traffic on the VMKernel adapter. Valid values: True, False.

    enable_replication_nfc
        Enable vSphere Replication NFC traffic on the VMKernel adapter. Valid values: True, False.

    enable_vmotion
        Enable vMotion traffic on the VMKernel adapter. Valid values: True, False.

    enable_vsan
        Enable VSAN traffic on the VMKernel adapter. Valid values: True, False.

    mtu
        The MTU for the VMKernel interface.

    network_default_gateway
        Default gateway (Override default gateway for this adapter).

    network_type
        Type of IPv4 assignment. Valid values: "static", "dhcp".

    network_ip_address
        Static IPv4 address. Required if type = 'static'.

    network_subnet_mask
        Static IPv4 netmask required. Required if type = 'static'.

    network_ipv6_autoconfig
        Obtain IPv6 address automatically through Router Advertisement. Valid values: True, False.

    network_ipv6_dhcpv6
        Obtain IPv6 address automatically through DHCP. Valid values: True, False.

    network_ipv6_default_gateway
        Default IPv6 gateway (Override default gateway for this adapter).

    network_ipv6_addresses
        List of dictionaries of static IPv6 addresses. Dictionary format:

        address: IPv6 address
        prefix_length: Prefix length of the IPv6 address. Valid values: 1-128

    network_tcp_ip_stack
        The TCP/IP stack for the VMKernel interface. Valid values: "default", "provisioning", "vmotion", "vxlan".

    datacenter_name
        Filter by this datacenter name (required when cluster is specified)

    cluster_name
        Filter by this cluster name (optional)

    host_name
        Filter by this ESXi hostname (optional)

    service_instance
        Use this vCenter service connection instance instead of creating a new one. (optional).

    .. code-block:: yaml

<<<<<<< HEAD
    Save Adapter:
      vmware_esxi.vmkernel_adapter_present:
        - name: vmk1
        - port_group_name: portgroup1
        - dvsswitch_name: vswitch1
        - mtu: 1500
        - network_type: static
        - network_ip_address: 192.0.2.51
        - network_subnet_mask: 255.255.255.0
        - network_ipv6_autoconfig: False
        - network_ipv6_dhcpv6: False
        - network_ipv6_addresses:
            - address: 2001:db8:1234::51
              prefix_length: 64
            - address: 2001:db8:1234::52
              prefix_length: 64
            - address: 2001:db8:1234::53
              prefix_length: 64
        - datacenter_name: dc1
        - cluster_name: cl1
        - host_name: host1
=======
        Save Adapter:
          vmware_esxi.vmkernel_adapter_present:
            - name: vmk1
            - port_group_name: portgroup1
            - dvsswitch_name: vswitch1
>>>>>>> c01d4dcf
    """
    log.debug("Running vmware_esxi.vmkernel_adapter_present")
    ret = {"name": name, "result": None, "comment": "", "changes": {}}
    if not service_instance:
        service_instance = get_service_instance(opts=__opts__, pillar=__pillar__)
    hosts = utils_esxi.get_hosts(
        service_instance=service_instance,
        host_names=[host_name] if host_name else None,
        cluster_name=cluster_name,
        datacenter_name=datacenter_name,
        get_all_hosts=host_name is None,
    )

    adapters = __salt__["vmware_esxi.get_vmkernel_adapters"](
        adapter_name=name,
        datacenter_name=datacenter_name,
        cluster_name=cluster_name,
        host_name=host_name,
        service_instance=service_instance,
    )
    add_on_hosts = []
    update_on_hosts = []
    for h in hosts:
        if name and adapters[h.name] and name in adapters[h.name]:
            update_on_hosts.append(h.name)
        else:
            add_on_hosts.append(h.name)

    if __opts__["test"]:
        ret[
            "comment"
        ] = "vmkernel adapter {!r} will be created on {} host(s) and updated on {} host(s).".format(
            name, len(add_on_hosts), len(update_on_hosts)
        )
        ret["result"] = None
    elif not add_on_hosts and not update_on_hosts:
        ret[
            "comment"
        ] = "vmkernel adapter {!r} not created/updated on any host. No changes made.".format(name)
        ret["result"] = True
    else:
        hosts_in_error = []
        sample_exception = None
        for action, hosts in [("add", add_on_hosts), ("update", update_on_hosts)]:
            for host in hosts:
                try:
                    func = None
                    if action == "add":
                        func = functools.partial(__salt__["vmware_esxi.create_vmkernel_adapter"])
                    else:
                        func = functools.partial(
                            __salt__["vmware_esxi.update_vmkernel_adapter"], adapter_name=name
                        )
                    ret_save = func(
                        port_group_name=port_group_name,
                        dvswitch_name=dvswitch_name,
                        vswitch_name=vswitch_name,
                        enable_fault_tolerance=enable_fault_tolerance,
                        enable_management_traffic=enable_management_traffic,
                        enable_provisioning=enable_provisioning,
                        enable_replication=enable_replication,
                        enable_replication_nfc=enable_replication_nfc,
                        enable_vmotion=enable_vmotion,
                        enable_vsan=enable_vsan,
                        mtu=mtu,
                        network_default_gateway=network_default_gateway,
                        network_ip_address=network_ip_address,
                        network_subnet_mask=network_subnet_mask,
                        network_tcp_ip_stack=network_tcp_ip_stack,
                        network_type=network_type,
                        network_ipv6_autoconfig=network_ipv6_autoconfig,
                        network_ipv6_dhcpv6=network_ipv6_dhcpv6,
                        network_ipv6_default_gateway=network_ipv6_default_gateway,
                        network_ipv6_addresses=network_ipv6_addresses,
                        datacenter_name=datacenter_name,
                        cluster_name=cluster_name,
                        host_name=host,
                        service_instance=service_instance,
                    )
                    ret["changes"].update(ret_save)
                except salt.exceptions.SaltException as exc:
                    hosts_in_error.append(host)
                    sample_exception = str(exc)
        ret["comment"] = "vmkernel adapter {!r} created on {}, updated on {}.".format(
            name,
            ",".join(sorted(set(add_on_hosts) - set(hosts_in_error))) or "-",
            ",".join(sorted(set(update_on_hosts) - set(hosts_in_error))) or "-",
        )
        ret["result"] = True
        if hosts_in_error:
            ret["comment"] += "erred on {}. Sample exception - {}".format(
                ",".join(sorted(hosts_in_error)), sample_exception
            )
            ret["result"] = False
    return ret


def vmkernel_adapter_absent(
    name, datacenter_name=None, cluster_name=None, host_name=None, service_instance=None
):
    """
    Ensure VMKernel Adapter exists on matching ESXi hosts.

    name
        The name of the VMKernel interface to update. (required).

    datacenter_name
        Filter by this datacenter name (required when cluster is specified)

    cluster_name
        Filter by this cluster name (optional)

    host_name
        Filter by this ESXi hostname (optional)

    service_instance
        Use this vCenter service connection instance instead of creating a new one. (optional).

    .. code-block:: yaml

        Delete Adapter:
          vmware_esxi.vmkernel_adapter_absent:
            - name: vmk1
    """
    log.debug("Running vmware_esxi.vmkernel_adapter_absent")
    ret = {"name": name, "result": None, "comment": "", "changes": {}}
    if not service_instance:
        service_instance = get_service_instance(opts=__opts__, pillar=__pillar__)
    hosts = utils_esxi.get_hosts(
        service_instance=service_instance,
        host_names=[host_name] if host_name else None,
        cluster_name=cluster_name,
        datacenter_name=datacenter_name,
        get_all_hosts=host_name is None,
    )

    adapters = __salt__["vmware_esxi.get_vmkernel_adapters"](
        adapter_name=name,
        datacenter_name=datacenter_name,
        cluster_name=cluster_name,
        host_name=host_name,
        service_instance=service_instance,
    )
    delete_on_hosts = [h.name for h in hosts if adapters[h.name]]
    if __opts__["test"]:
        ret["comment"] = "vmkernel adapter {!r} will be deleted on {} host(s).".format(
            name, len(delete_on_hosts)
        )
        ret["result"] = None
    elif not delete_on_hosts:
        ret["comment"] = "vmkernel adapter {!r} absent on all hosts. No changes made.".format(name)
    else:
        hosts_in_error = []
        sample_exception = None
        for host in delete_on_hosts:
            try:
                ret_delete = __salt__["vmware_esxi.delete_vmkernel_adapter"](
                    adapter_name=name,
                    datacenter_name=datacenter_name,
                    cluster_name=cluster_name,
                    host_name=host,
                    service_instance=service_instance,
                )
                ret["changes"].update(ret_delete)
            except salt.exceptions.SaltException as exc:
                hosts_in_error.append(host)
                sample_exception = str(exc)
        ret["comment"] = "vmkernel adapter {!r} deleted on {}.".format(
            name, ",".join(sorted(set(delete_on_hosts) - set(hosts_in_error)))
        )
        ret["result"] = True
        if hosts_in_error:
            ret["comment"] += "erred on {}. Sample exception - {}".format(
                ",".join(sorted(hosts_in_error)), sample_exception
            )
            ret["result"] = False
    return ret


def user_present(
    name,
    password,
    description=None,
    datacenter_name=None,
    cluster_name=None,
    host_name=None,
    service_instance=None,
):
    """
    Add local users_by_host on matching ESXi hosts.

    name
        User to create on matching ESXi hosts. (required).

    password
        Password for the users_by_host. (required).

    description
        Description of the users_by_host. (optional).

    datacenter_name
        Filter by this datacenter name (required when cluster is specified)

    cluster_name
        Filter by this cluster name (optional)

    host_name
        Filter by this ESXi hostname (optional)

    service_instance
        Use this vCenter service connection instance instead of creating a new one. (optional).

    .. code-block:: yaml

        Create User:
          vmware_esxi.user_present:
            - name: local_user
            - password: secret

    """
    log.debug("Running vmware_esxi.user_present")
    ret = {"name": name, "result": None, "comment": "", "changes": {}}
    create = update = 0
    failed_hosts = []
    diff = {}
    if not service_instance:
        service_instance = get_service_instance(opts=__opts__, pillar=__pillar__)
    users_by_host = __salt__["vmware_esxi.get_user"](
        user_name=name,
        datacenter_name=datacenter_name,
        cluster_name=cluster_name,
        host_name=host_name,
        service_instance=service_instance,
    )
    hosts = __salt__["vmware_esxi.list_hosts"](
        datacenter_name=datacenter_name,
        cluster_name=cluster_name,
        host_name=host_name,
        service_instance=service_instance,
    )
    for host in hosts:
        if host in users_by_host:
            # Cannot determine if password is changed. So, when the users_by_host is found on the host, update it.
            diff[host] = {
                "old": {"name": name, "description": users_by_host[host][name]["description"]},
                "new": {"name": name, "description": description},
                "action": "update",
            }
            update += 1
        else:
            diff[host] = {"new": {"name": name, "description": description}, "action": "create"}
            create += 1
    for host in diff.copy():
        if __opts__["test"]:
            ret[
                "comment"
            ] = "User {} will be created on {} host(s) and updated on {} host(s).".format(
                name, create, update
            )
            ret["result"] = None
        elif diff[host]["action"] == "update":
            try:
                __salt__["vmware_esxi.update_user"](
                    user_name=name,
                    password=password,
                    description=description,
                    datacenter_name=datacenter_name,
                    cluster_name=cluster_name,
                    host_name=host,
                    service_instance=service_instance,
                )
            except salt.exceptions.SaltException as exc:
                update -= 1
                failed_hosts.append(host)
                diff.pop(host)
                ret[
                    "comment"
                ] = "User {} created on {} host(s), updated on {} host(s), failed on {} host(s). List of failed host(s) - {}. Sample Error: {}".format(
                    name, create, update, len(failed_hosts), ",".join(sorted(failed_hosts)), exc
                )
                ret["changes"] = diff
                ret["result"] = False
            if not ret["comment"]:
                ret["comment"] = "User {} created on {} host(s) and updated on {} host(s).".format(
                    name, create, update
                )
                ret["changes"] = diff
                ret["result"] = True
        else:
            try:
                __salt__["vmware_esxi.add_user"](
                    user_name=name,
                    password=password,
                    description=description,
                    datacenter_name=datacenter_name,
                    cluster_name=cluster_name,
                    host_name=host,
                    service_instance=service_instance,
                )
            except salt.exceptions.SaltException as exc:
                create -= 1
                failed_hosts.append(host)
                diff.pop(host)
                ret[
                    "comment"
                ] = "User {} created on {} host(s), updated on {} host(s), failed on {} host(s). List of failed host(s) - {}. Sample Error: {}".format(
                    name, create, update, len(failed_hosts), ",".join(sorted(failed_hosts)), exc
                )
                ret["changes"] = diff
                ret["result"] = False
            if not ret["comment"]:
                ret["comment"] = "User {} created on {} host(s) and updated on {} host(s).".format(
                    name, create, update
                )
                ret["changes"] = diff
                ret["result"] = True
    return ret


def user_absent(
    name,
    datacenter_name=None,
    cluster_name=None,
    host_name=None,
    service_instance=None,
):
    """
    Remove local users_by_host on matching ESXi hosts.

    name
        User to create on matching ESXi hosts. (required).

    datacenter_name
        Filter by this datacenter name (required when cluster is specified)

    cluster_name
        Filter by this cluster name (optional)

    host_name
        Filter by this ESXi hostname (optional)

    service_instance
        Use this vCenter service connection instance instead of creating a new one. (optional).

    .. code-block:: yaml

        Remove User:
          vmware_esxi.user_absent:
            - name: local_user

    """
    log.debug("Running vmware_esxi.user_absent")
    ret = {"name": name, "result": None, "comment": "", "changes": {}}
    delete = no_user = 0
    failed_hosts = []
    diff = {}
    if not service_instance:
        service_instance = get_service_instance(opts=__opts__, pillar=__pillar__)
    users_by_host = __salt__["vmware_esxi.get_user"](
        user_name=name,
        datacenter_name=datacenter_name,
        cluster_name=cluster_name,
        host_name=host_name,
        service_instance=service_instance,
    )
    hosts = __salt__["vmware_esxi.list_hosts"](
        datacenter_name=datacenter_name,
        cluster_name=cluster_name,
        host_name=host_name,
        service_instance=service_instance,
    )
    for host in hosts:
        if host in users_by_host:
            delete += 1
            diff[host] = {name: True}
        else:
            no_user += 1
            diff[host] = {name: False}

    for host in diff.copy():
        if __opts__["test"]:
            if not ret["comment"]:
                ret["comment"] = "User {} will be deleted on {} host(s).".format(name, delete)
                ret["result"] = None
        elif diff[host][name]:
            try:
                __salt__["vmware_esxi.remove_user"](
                    user_name=name,
                    datacenter_name=datacenter_name,
                    cluster_name=cluster_name,
                    host_name=host,
                    service_instance=service_instance,
                )
            except salt.exceptions.SaltException as exc:
                delete -= 1
                failed_hosts.append(host)
                diff.pop(host)
                ret[
                    "comment"
                ] = "User {} removed on {} host(s), failed on {} host(s). List of failed host(s) - {}. Sample Error: {}".format(
                    name, delete, len(failed_hosts), ",".join(sorted(failed_hosts)), exc
                )
                ret["changes"] = diff
                ret["result"] = False
            if not ret["comment"]:
                ret["comment"] = "User {} removed on {} host(s).".format(name, delete)
                ret["changes"] = diff
                ret["result"] = True
    if not ret["comment"]:
        ret["comment"] = "User {} doesn't exist on {} host(s).".format(name, no_user)
        ret["result"] = None
    return ret


def maintenance_mode(
    name,
    enter_maintenance_mode,
    timeout=0,
    evacuate_powered_off_vms=False,
    maintenance_spec=None,
    service_instance=None,
):
    """
    Put host into or out of maintenance mode.

    name
        Host IP or HostSystem/ManagedObjectReference (required).

    enter_maintenance_mode
        If True, put host into maintenance mode.
        If False, put host out of maintenance mode.

    timeout
        If value is greater than 0 then task will timeout if not completed with in window (optional).

    evacuate_powered_off_vms
        Only supported by VirtualCenter (optional).
         If True, for DRS will fail unless all powered-off VMs have been manually registered.
         If False, task will successed with powered-off VMs.
         Only relevant if enter_maintenance_mode must be True.

    maintenance_spec
        HostMaintenanceSpec (optional).
         Only relevant if enter_maintenance_mode must be True.

    service_instance
        Use this vCenter service connection instance instead of creating a new one (optional).

    .. code-block:: bash

        salt '*' vmware_esxi.maintenance_mode '192.0.2.117'
    .. code-block:: yaml

        Maintenance Mode:
          vmware_esxi.maintenance_mode:
            - host: '192.0.2.117'
            - enter_maintenance_mode: true
    """
    ret = {"name": name, "changes": {}, "result": True, "comment": ""}

    # check that host is not all ready in maintenance state.
    host_state = __salt__["vmware_esxi.in_maintenance_mode"](
        host=name, service_instance=service_instance
    )
    if (host_state["maintenanceMode"] == "inMaintenance") == enter_maintenance_mode:
        ret["comment"] = f"Already in {'Maintenance' if enter_maintenance_mode else 'Normal'} mode."
        return ret

    if __opts__["test"]:
        ret["result"] = None
        ret["changes"] = {
            "new": f"Host will enter {'Maintenance' if enter_maintenance_mode else 'Normal'} mode."
        }
        ret["comment"] = "These options are set to change."
        return ret

    if enter_maintenance_mode:
        host_state = __salt__["vmware_esxi.maintenance_mode"](
            host=name,
            timeout=timeout,
            evacuate_powered_off_vms=evacuate_powered_off_vms,
            maintenance_spec=maintenance_spec,
            catch_task_error=True,
            service_instance=service_instance,
        )
    else:
        host_state = __salt__["vmware_esxi.exit_maintenance_mode"](
            host=name, timeout=timeout, catch_task_error=True, service_instance=service_instance
        )

    ret["result"] = (host_state["maintenanceMode"] == "inMaintenance") == enter_maintenance_mode
    if ret["result"]:
        ret["changes"] = {
            "new": f"Host entered {'Maintenance' if enter_maintenance_mode else 'Normal'} mode."
        }
    else:
        ret[
            "comment"
        ] = f"Failed to put host {str(name)} in {'Maintenance' if enter_maintenance_mode else 'Normal'} mode."
    return ret


def lockdown_mode(
    name,
    enter_lockdown_mode,
    datacenter_name=None,
    cluster_name=None,
    get_all_hosts=False,
    service_instance=None,
):
    """
    Pust a hosts into or out of lockdown.

    name
        IP of single host or list of host_names. If wanting to get a cluster just past an empty list (required).

    enter_lockdown_mode
        If True, put host into lockdown mode.
        If False, put host out of lockdown mode (required)

    datacenter_name
        The datacenter name. Default is None (optional).

    host_names
        The host_names to be retrieved. Default is None (optional).

    cluster_name
        The cluster name - used to restrict the hosts retrieved. Only used if
        the datacenter is set.  This argument is optional (optional).

    get_all_hosts
        Specifies whether to retrieve all hosts in the container.
        Default value is False (optional).

    service_instance
        The Service Instance Object from which to obtain the hosts (optional).

    .. code-block:: bash

        salt '*' vmware_esxi.lockdown_mode '192.0.2.117'
    .. code-block:: yaml

        Lockdown Mode:
          vmware_esxi.lockdown_mode:
            - host: '192.0.2.117'
            - enter_lockdown_mode: true
    """
    ret = {"name": name, "changes": {}, "result": True, "comment": ""}
    if not isinstance(name, str):
        host_refs = utils_esxi.get_hosts(
            service_instance=service_instance,
            datacenter_name=datacenter_name,
            host_names=name,
            cluster_name=cluster_name,
            get_all_hosts=get_all_hosts,
        )
    else:
        if isinstance(name, vim.HostSystem):
            host_refs = (name,)
        else:
            if service_instance is None:
                service_instance = get_service_instance(opts=__opts__, pillar=__pillar__)
            host_refs = (utils_esxi.get_host(name, service_instance),)

    for ref in host_refs:
        # check that host is not all ready in lock state.
        host_state = __salt__["vmware_esxi.in_lockdown_mode"](
            host=ref, service_instance=service_instance
        )
        if (host_state["lockdownMode"] == "inLockdown") == enter_lockdown_mode:
            ret[
                "comment"
            ] += f"{ref.name} already in {'Lockdown' if enter_lockdown_mode else 'Normal'} mode.\n"
            continue

        if __opts__["test"]:
            ret["result"] = None
            ret["changes"].setdefault("new", []).append(
                f"{ref.name} will enter {'Lockdown' if enter_lockdown_mode else 'Normal'} mode."
            )
            continue

        if enter_lockdown_mode:
            host_state = __salt__["vmware_esxi.lockdown_mode"](
                host=ref,
                catch_task_error=True,
                service_instance=service_instance,
            )
        else:
            host_state = __salt__["vmware_esxi.exit_lockdown_mode"](
                host=ref, catch_task_error=True, service_instance=service_instance
            )
        ref_results = (host_state["lockdownMode"] == "inLockdown") == enter_lockdown_mode
        if ret["result"]:
            ret["result"] = ref_results
        if ref_results:
            ret["changes"].setdefault("new", []).append(
                f"{ref.name} entered {'Lockdown' if enter_lockdown_mode else 'Normal'} mode."
            )
        else:
            ret[
                "comment"
            ] += f"Failed to put host {ref.name} in {'Lockdown' if enter_lockdown_mode else 'Normal'} mode.\n"
    if ret["result"]:
        ret["comment"] += f"Task was successfully!\n"
    elif ret["result"] is None:
        ret["comment"] += "These options are set to change."
    return ret<|MERGE_RESOLUTION|>--- conflicted
+++ resolved
@@ -257,35 +257,27 @@
 
     .. code-block:: yaml
 
-<<<<<<< HEAD
-    Save Adapter:
-      vmware_esxi.vmkernel_adapter_present:
-        - name: vmk1
-        - port_group_name: portgroup1
-        - dvsswitch_name: vswitch1
-        - mtu: 1500
-        - network_type: static
-        - network_ip_address: 192.0.2.51
-        - network_subnet_mask: 255.255.255.0
-        - network_ipv6_autoconfig: False
-        - network_ipv6_dhcpv6: False
-        - network_ipv6_addresses:
-            - address: 2001:db8:1234::51
-              prefix_length: 64
-            - address: 2001:db8:1234::52
-              prefix_length: 64
-            - address: 2001:db8:1234::53
-              prefix_length: 64
-        - datacenter_name: dc1
-        - cluster_name: cl1
-        - host_name: host1
-=======
         Save Adapter:
           vmware_esxi.vmkernel_adapter_present:
             - name: vmk1
             - port_group_name: portgroup1
             - dvsswitch_name: vswitch1
->>>>>>> c01d4dcf
+            - mtu: 1500
+            - network_type: static
+            - network_ip_address: 192.0.2.51
+            - network_subnet_mask: 255.255.255.0
+            - network_ipv6_autoconfig: False
+            - network_ipv6_dhcpv6: False
+            - network_ipv6_addresses:
+                - address: 2001:db8:1234::51
+                  prefix_length: 64
+                - address: 2001:db8:1234::52
+                  prefix_length: 64
+                - address: 2001:db8:1234::53
+                  prefix_length: 64
+            - datacenter_name: dc1
+            - cluster_name: cl1
+            - host_name: host1
     """
     log.debug("Running vmware_esxi.vmkernel_adapter_present")
     ret = {"name": name, "result": None, "comment": "", "changes": {}}
