# SPDX-License-Identifier: Apache-2.0
"""
Connection library for VMware

.. versionadded:: 2015.8.2

This is a base library used by a number of VMware services such as VMware
ESX, ESXi, and vCenter servers.

:codeauthor: Nitin Madhok <nmadhok@g.clemson.edu>
:codeauthor: Alexandru Bleotu <alexandru.bleotu@morganstanley.com>

Dependencies
~~~~~~~~~~~~

- pyVmomi Python Module
- ESXCLI: This dependency is only needed to use the ``esxcli`` function. No other
  functions in this module rely on ESXCLI.

pyVmomi
-------

PyVmomi can be installed via pip:

.. code-block:: bash

    pip install pyVmomi

.. note::

    Version 6.0 of pyVmomi has some problems with SSL error handling on certain
    versions of Python. If using version 6.0 of pyVmomi, Python 2.6,
    Python 2.7.9, or newer must be present. This is due to an upstream dependency
    in pyVmomi 6.0 that is not supported in Python versions 2.7 to 2.7.8. If the
    version of Python is not in the supported range, you will need to install an
    earlier version of pyVmomi. See `Issue #29537`_ for more information.

.. _Issue #29537: https://github.com/saltstack/salt/issues/29537

Based on the note above, to install an earlier version of pyVmomi than the
version currently listed in PyPi, run the following:

.. code-block:: bash

    pip install pyVmomi==5.5.0.2014.1.1

The 5.5.0.2014.1.1 is a known stable version that this original VMware utils file
was developed against.

ESXCLI
------

This dependency is only needed to use the ``esxcli`` function. At the time of this
writing, no other functions in this module rely on ESXCLI.

Once all of the required dependencies are in place and the vCLI package is
installed, you can check to see if you can connect to your ESXi host or vCenter
server by running the following command:

.. code-block:: bash

    esxcli -s <host-location> -u <username> -p <password> system syslog config get

If the connection was successful, ESXCLI was successfully installed on your system.
You should see output related to the ESXi host's syslog configuration.

"""
import atexit
import errno
import logging
import ssl
import time
from http.client import BadStatusLine

import salt.exceptions
import salt.modules.cmdmod
import salt.utils.path
import salt.utils.platform
import salt.utils.stringutils

# pylint: disable=no-name-in-module
try:
    from pyVim.connect import GetSi, SmartConnect, Disconnect, GetStub, SoapStubAdapter
    from pyVmomi import vim, vmodl, VmomiSupport

    HAS_PYVMOMI = True
except ImportError:
    HAS_PYVMOMI = False

try:
    from com.vmware.vapi.std.errors_client import Unauthenticated
    from vmware.vapi.vsphere.client import create_vsphere_client

    HAS_VSPHERE_SDK = True

except ImportError:
    HAS_VSPHERE_SDK = False
# pylint: enable=no-name-in-module
try:
    import gssapi
    import base64

    HAS_GSSAPI = True
except ImportError:
    HAS_GSSAPI = False


log = logging.getLogger(__name__)


def __virtual__():
    """
    Only load if PyVmomi is installed.
    """
    if HAS_PYVMOMI:
        return True

    return False, "Missing dependency: The salt.utils.vmware module requires pyVmomi."


def get_vsphere_client(server, username, password, session=None, verify_ssl=True, ca_bundle=None):
    """
    Internal helper method to create an instance of the vSphere API client.
    Please provide username and password to authenticate.

    :param basestring server:
        vCenter host name or IP address
    :param basestring username:
        Name of the user
    :param basestring password:
        Password of the user
    :param Session session:
        Request HTTP session instance. If not specified, one
        is automatically created and used
    :param boolean verify_ssl:
        Verify the SSL certificate. Default: True
    :param basestring ca_bundle:
        Path to the ca bundle to use when verifying SSL certificates.

    :returns:
        Vsphere Client instance
    :rtype:
        :class:`vmware.vapi.vmc.client.VsphereClient`
    """
    if not session:
        # Create an https session to be used for a vSphere client
        session = salt.utils.http.session(verify_ssl=verify_ssl, ca_bundle=ca_bundle)
    client = None
    try:
        client = create_vsphere_client(
            server=server, username=username, password=password, session=session
        )
    except Unauthenticated as err:
        log.trace(err)
    return client


def _get_service_instance(
    host,
    username,
    password,
    protocol,
    port,
    mechanism,
    principal,
    domain,
    verify_ssl=True,
):
    """
    Internal method to authenticate with a vCenter server or ESX/ESXi host
    and return the service instance object.
    """
    log.trace("Retrieving new service instance")
    token = None
    if mechanism == "userpass":
        if username is None:
            raise salt.exceptions.CommandExecutionError(
                "Login mechanism userpass was specified but the mandatory "
                "parameter 'username' is missing"
            )
        if password is None:
            raise salt.exceptions.CommandExecutionError(
                "Login mechanism userpass was specified but the mandatory "
                "parameter 'password' is missing"
            )
    elif mechanism == "sspi":
        if principal is not None and domain is not None:
            try:
                token = get_gssapi_token(principal, host, domain)
            except Exception as exc:  # pylint: disable=broad-except
                raise salt.exceptions.VMwareConnectionError(str(exc))
        else:
            err_msg = (
                "Login mechanism '{}' was specified but the"
                " mandatory parameters are missing".format(mechanism)
            )
            raise salt.exceptions.CommandExecutionError(err_msg)
    else:
        raise salt.exceptions.CommandExecutionError("Unsupported mechanism: '{}'".format(mechanism))

    log.trace(
        "Connecting using the '%s' mechanism, with username '%s'",
        mechanism,
        username,
    )
    default_msg = (
        "Could not connect to host '{}'. "
        "Please check the debug log for more information.".format(host)
    )

    try:
        if verify_ssl:
            service_instance = SmartConnect(
                host=host,
                user=username,
                pwd=password,
                protocol=protocol,
                port=port,
                b64token=token,
                mechanism=mechanism,
            )
    except TypeError as exc:
        if "unexpected keyword argument" in exc.message:
            log.error("Initial connect to the VMware endpoint failed with %s", exc.message)
            log.error(
                "This may mean that a version of PyVmomi EARLIER than 6.0.0.2016.6 is installed."
            )
            log.error("We recommend updating to that version or later.")
            raise
    except Exception as exc:  # pylint: disable=broad-except
        # pyVmomi's SmartConnect() actually raises Exception in some cases.
        if (
            isinstance(exc, vim.fault.HostConnectFault)
            and "[SSL: CERTIFICATE_VERIFY_FAILED]" in exc.msg
        ) or "[SSL: CERTIFICATE_VERIFY_FAILED]" in str(exc):
            err_msg = (
                "Could not verify the SSL certificate. You can use "
                "verify_ssl: False if you do not want to verify the "
                "SSL certificate. This is not recommended as it is "
                "considered insecure."
            )
        else:
            log.exception(exc)
            err_msg = exc.msg if hasattr(exc, "msg") else default_msg
        raise salt.exceptions.VMwareConnectionError(err_msg)

    if not verify_ssl:
        try:
            service_instance = SmartConnect(
                host=host,
                user=username,
                pwd=password,
                protocol=protocol,
                port=port,
                sslContext=ssl._create_unverified_context(),
                b64token=token,
                mechanism=mechanism,
            )
        except Exception as exc:  # pylint: disable=broad-except
            # pyVmomi's SmartConnect() actually raises Exception in some cases.
            if "certificate verify failed" in str(exc):
                context = ssl.SSLContext(ssl.PROTOCOL_TLSv1)
                context.verify_mode = ssl.CERT_NONE
                try:
                    service_instance = SmartConnect(
                        host=host,
                        user=username,
                        pwd=password,
                        protocol=protocol,
                        port=port,
                        sslContext=context,
                        b64token=token,
                        mechanism=mechanism,
                    )
                except Exception as exc:  # pylint: disable=broad-except
                    log.exception(exc)
                    err_msg = exc.msg if hasattr(exc, "msg") else str(exc)
                    raise salt.exceptions.VMwareConnectionError(
                        "Could not connect to host '{}': " "{}".format(host, err_msg)
                    )
            else:
                err_msg = exc.msg if hasattr(exc, "msg") else default_msg
                log.trace(exc)
                raise salt.exceptions.VMwareConnectionError(err_msg)

    atexit.register(Disconnect, service_instance)
    return service_instance


def get_customizationspec_ref(si, customization_spec_name):
    """
    Get a reference to a VMware customization spec for the purposes of customizing a clone

    si
        ServiceInstance for the vSphere or ESXi server (see get_service_instance)

    customization_spec_name
        Name of the customization spec

    """
    customization_spec_name = si.content.customizationSpecManager.GetCustomizationSpec(
        name=customization_spec_name
    )
    return customization_spec_name


def get_mor_using_container_view(si, obj_type, obj_name):
    """
    Get reference to an object of specified object type and name

    si
        ServiceInstance for the vSphere or ESXi server (see get_service_instance)

    obj_type
        Type of the object (vim.StoragePod, vim.Datastore, etc)

    obj_name
        Name of the object

    """
    inventory = get_inventory(si)
    container = inventory.viewManager.CreateContainerView(inventory.rootFolder, [obj_type], True)
    for item in container.view:
        if item.name == obj_name:
            return item
    return None


def get_service_instance(
    host,
    username=None,
    password=None,
    protocol=None,
    port=None,
    mechanism="userpass",
    principal=None,
    domain=None,
    verify_ssl=True,
):
    """
    Authenticate with a vCenter server or ESX/ESXi host and return the service instance object.

    host
        The location of the vCenter server or ESX/ESXi host.

    username
        The username used to login to the vCenter server or ESX/ESXi host.
        Required if mechanism is ``userpass``

    password
        The password used to login to the vCenter server or ESX/ESXi host.
        Required if mechanism is ``userpass``

    protocol
        Optionally set to alternate protocol if the vCenter server or ESX/ESXi host is not
        using the default protocol. Default protocol is ``https``.

    port
        Optionally set to alternate port if the vCenter server or ESX/ESXi host is not
        using the default port. Default port is ``443``.

    mechanism
        pyVmomi connection mechanism. Can either be ``userpass`` or ``sspi``.
        Default mechanism is ``userpass``.

    principal
        Kerberos service principal. Required if mechanism is ``sspi``

    domain
        Kerberos user domain. Required if mechanism is ``sspi``

    verify_ssl
        Verify the SSL certificate. Default: True
    """

    if protocol is None:
        protocol = "https"
    if port is None:
        port = 443

    service_instance = GetSi()
    if service_instance:
        stub = GetStub()
        if salt.utils.platform.is_proxy() or (
            hasattr(stub, "host") and stub.host != ":".join([host, str(port)])
        ):
            # Proxies will fork and mess up the cached service instance.
            # If this is a proxy or we are connecting to a different host
            # invalidate the service instance to avoid a potential memory leak
            # and reconnect
            Disconnect(service_instance)
            service_instance = None

    if not service_instance:
        service_instance = _get_service_instance(
            host,
            username,
            password,
            protocol,
            port,
            mechanism,
            principal,
            domain,
            verify_ssl=verify_ssl,
        )

    # Test if data can actually be retrieved or connection has gone stale
    log.trace("Checking connection is still authenticated")
    try:
        service_instance.CurrentTime()
    except vim.fault.NotAuthenticated:
        log.trace("Session no longer authenticating. Reconnecting")
        Disconnect(service_instance)
        service_instance = _get_service_instance(
            host,
            username,
            password,
            protocol,
            port,
            mechanism,
            principal,
            domain,
            verify_ssl=verify_ssl,
        )
    except vim.fault.NoPermission as exc:
        log.exception(exc)
        raise salt.exceptions.VMwareApiError(
            "Not enough permissions. Required privilege: " "{}".format(exc.privilegeId)
        )
    except vim.fault.VimFault as exc:
        log.exception(exc)
        raise salt.exceptions.VMwareApiError(exc.msg)
    except vmodl.RuntimeFault as exc:
        log.exception(exc)
        raise salt.exceptions.VMwareRuntimeError(exc.msg)

    return service_instance


def get_new_service_instance_stub(service_instance, path, ns=None, version=None):
    """
    Returns a stub that points to a different path,
    created from an existing connection.

    service_instance
        The Service Instance.

    path
        Path of the new stub.

    ns
        Namespace of the new stub.
        Default value is None

    version
        Version of the new stub.
        Default value is None.
    """
    # For python 2.7.9 and later, the default SSL context has more strict
    # connection handshaking rule. We may need turn off the hostname checking
    # and the client side cert verification.
    context = ssl.create_default_context()
    context.check_hostname = False
    context.verify_mode = ssl.CERT_NONE

    stub = service_instance._stub
    hostname = stub.host.split(":")[0]
    session_cookie = stub.cookie.split('"')[1]
    VmomiSupport.GetRequestContext()["vcSessionCookie"] = session_cookie
    new_stub = SoapStubAdapter(
        host=hostname, ns=ns, path=path, version=version, poolSize=0, sslContext=context
    )
    new_stub.cookie = stub.cookie
    return new_stub


def get_service_instance_from_managed_object(mo_ref, name="<unnamed>"):
    """
    Retrieves the service instance from a managed object.

    me_ref
        Reference to a managed object (of type vim.ManagedEntity).

    name
        Name of managed object. This field is optional.
    """
    if not name:
        name = mo_ref.name
    log.trace("[%s] Retrieving service instance from managed object", name)
    si = vim.ServiceInstance("ServiceInstance")
    si._stub = mo_ref._stub
    return si


def disconnect(service_instance):
    """
    Function that disconnects from the vCenter server or ESXi host

    service_instance
        The Service Instance from which to obtain managed object references.
    """
    log.trace("Disconnecting")
    try:
        Disconnect(service_instance)
    except vim.fault.NoPermission as exc:
        log.exception(exc)
        raise salt.exceptions.VMwareApiError(
            "Not enough permissions. Required privilege: " "{}".format(exc.privilegeId)
        )
    except vim.fault.VimFault as exc:
        log.exception(exc)
        raise salt.exceptions.VMwareApiError(exc.msg)
    except vmodl.RuntimeFault as exc:
        log.exception(exc)
        raise salt.exceptions.VMwareRuntimeError(exc.msg)


def is_connection_to_a_vcenter(service_instance):
    """
    Function that returns True if the connection is made to a vCenter Server and
    False if the connection is made to an ESXi host

    service_instance
        The Service Instance from which to obtain managed object references.
    """
    try:
        api_type = service_instance.content.about.apiType
    except vim.fault.NoPermission as exc:
        log.exception(exc)
        raise salt.exceptions.VMwareApiError(
            "Not enough permissions. Required privilege: " "{}".format(exc.privilegeId)
        )
    except vim.fault.VimFault as exc:
        log.exception(exc)
        raise salt.exceptions.VMwareApiError(exc.msg)
    except vmodl.RuntimeFault as exc:
        log.exception(exc)
        raise salt.exceptions.VMwareRuntimeError(exc.msg)
    log.trace("api_type = %s", api_type)
    if api_type == "VirtualCenter":
        return True
    elif api_type == "HostAgent":
        return False
    else:
        raise salt.exceptions.VMwareApiError(
            "Unexpected api type '{}' . Supported types: "
            "'VirtualCenter/HostAgent'".format(api_type)
        )


def get_service_info(service_instance):
    """
    Returns information of the vCenter or ESXi host

    service_instance
        The Service Instance from which to obtain managed object references.
    """
    try:
        return service_instance.content.about
    except vim.fault.NoPermission as exc:
        log.exception(exc)
        raise salt.exceptions.VMwareApiError(
            "Not enough permissions. Required privilege: " "{}".format(exc.privilegeId)
        )
    except vim.fault.VimFault as exc:
        log.exception(exc)
        raise salt.exceptions.VMwareApiError(exc.msg)
    except vmodl.RuntimeFault as exc:
        log.exception(exc)
        raise salt.exceptions.VMwareRuntimeError(exc.msg)


def _get_dvs(service_instance, dvs_name):
    """
    Return a reference to a Distributed Virtual Switch object.

    :param service_instance: PyVmomi service instance
    :param dvs_name: Name of DVS to return
    :return: A PyVmomi DVS object
    """
    switches = list_dvs(service_instance)
    if dvs_name in switches:
        inventory = get_inventory(service_instance)
        container = inventory.viewManager.CreateContainerView(
            inventory.rootFolder, [vim.DistributedVirtualSwitch], True
        )
        for item in container.view:
            if item.name == dvs_name:
                return item

    return None


def _get_pnics(host_reference):
    """
    Helper function that returns a list of PhysicalNics and their information.
    """
    return host_reference.config.network.pnic


def _get_vnics(host_reference):
    """
    Helper function that returns a list of VirtualNics and their information.
    """
    return host_reference.config.network.vnic


def _get_vnic_manager(host_reference):
    """
    Helper function that returns a list of Virtual NicManagers
    and their information.
    """
    return host_reference.configManager.virtualNicManager


def _get_dvs_portgroup(dvs, portgroup_name):
    """
    Return a portgroup object corresponding to the portgroup name on the dvs

    :param dvs: DVS object
    :param portgroup_name: Name of portgroup to return
    :return: Portgroup object
    """
    for portgroup in dvs.portgroup:
        if portgroup.name == portgroup_name:
            return portgroup

    return None


def _get_dvs_uplink_portgroup(dvs, portgroup_name):
    """
    Return a portgroup object corresponding to the portgroup name on the dvs

    :param dvs: DVS object
    :param portgroup_name: Name of portgroup to return
    :return: Portgroup object
    """
    for portgroup in dvs.portgroup:
        if portgroup.name == portgroup_name:
            return portgroup

    return None


def get_gssapi_token(principal, host, domain):
    """
    Get the gssapi token for Kerberos connection

    principal
       The service principal
    host
       Host url where we would like to authenticate
    domain
       Kerberos user domain
    """

    if not HAS_GSSAPI:
        raise ImportError("The gssapi library is not imported.")

    service = "{}/{}@{}".format(principal, host, domain)
    log.debug("Retrieving gsspi token for service %s", service)
    service_name = gssapi.Name(service, gssapi.C_NT_USER_NAME)
    ctx = gssapi.InitContext(service_name)
    in_token = None
    while not ctx.established:
        out_token = ctx.step(in_token)
        if out_token:
            return base64.b64encode(salt.utils.stringutils.to_bytes(out_token))
        if ctx.established:
            break
        if not in_token:
            raise salt.exceptions.CommandExecutionError(
                "Can't receive token, no response from server"
            )
    raise salt.exceptions.CommandExecutionError("Context established, but didn't receive token")


def get_hardware_grains(service_instance):
    """
    Return hardware info for standard minion grains if the service_instance is a HostAgent type

    service_instance
        The service instance object to get hardware info for

    .. versionadded:: 2016.11.0
    """
    hw_grain_data = {}
    if get_inventory(service_instance).about.apiType == "HostAgent":
        view = service_instance.content.viewManager.CreateContainerView(
            service_instance.RetrieveContent().rootFolder, [vim.HostSystem], True
        )
        if view and view.view:
            hw_grain_data["manufacturer"] = view.view[0].hardware.systemInfo.vendor
            hw_grain_data["productname"] = view.view[0].hardware.systemInfo.model

            for _data in view.view[0].hardware.systemInfo.otherIdentifyingInfo:
                if _data.identifierType.key == "ServiceTag":
                    hw_grain_data["serialnumber"] = _data.identifierValue

            hw_grain_data["osfullname"] = view.view[0].summary.config.product.fullName
            hw_grain_data["osmanufacturer"] = view.view[0].summary.config.product.vendor
            hw_grain_data["osrelease"] = view.view[0].summary.config.product.version
            hw_grain_data["osbuild"] = view.view[0].summary.config.product.build
            hw_grain_data["os_family"] = view.view[0].summary.config.product.name
            hw_grain_data["os"] = view.view[0].summary.config.product.name
            hw_grain_data["mem_total"] = view.view[0].hardware.memorySize / 1024 / 1024
            hw_grain_data["biosversion"] = view.view[0].hardware.biosInfo.biosVersion
            hw_grain_data["biosreleasedate"] = (
                view.view[0].hardware.biosInfo.releaseDate.date().strftime("%m/%d/%Y")
            )
            hw_grain_data["cpu_model"] = view.view[0].hardware.cpuPkg[0].description
            hw_grain_data["kernel"] = view.view[0].summary.config.product.productLineId
            hw_grain_data["num_cpu_sockets"] = view.view[0].hardware.cpuInfo.numCpuPackages
            hw_grain_data["num_cpu_cores"] = view.view[0].hardware.cpuInfo.numCpuCores
            hw_grain_data["num_cpus"] = (
                hw_grain_data["num_cpu_sockets"] * hw_grain_data["num_cpu_cores"]
            )
            hw_grain_data["ip_interfaces"] = {}
            hw_grain_data["ip4_interfaces"] = {}
            hw_grain_data["ip6_interfaces"] = {}
            hw_grain_data["hwaddr_interfaces"] = {}
            for _vnic in view.view[0].configManager.networkSystem.networkConfig.vnic:
                hw_grain_data["ip_interfaces"][_vnic.device] = []
                hw_grain_data["ip4_interfaces"][_vnic.device] = []
                hw_grain_data["ip6_interfaces"][_vnic.device] = []

                hw_grain_data["ip_interfaces"][_vnic.device].append(_vnic.spec.ip.ipAddress)
                hw_grain_data["ip4_interfaces"][_vnic.device].append(_vnic.spec.ip.ipAddress)
                if _vnic.spec.ip.ipV6Config:
                    hw_grain_data["ip6_interfaces"][_vnic.device].append(
                        _vnic.spec.ip.ipV6Config.ipV6Address
                    )
                hw_grain_data["hwaddr_interfaces"][_vnic.device] = _vnic.spec.mac
            hw_grain_data["host"] = view.view[0].configManager.networkSystem.dnsConfig.hostName
            hw_grain_data["domain"] = view.view[0].configManager.networkSystem.dnsConfig.domainName
            hw_grain_data["fqdn"] = "{}{}{}".format(
                view.view[0].configManager.networkSystem.dnsConfig.hostName,
                ("." if view.view[0].configManager.networkSystem.dnsConfig.domainName else ""),
                view.view[0].configManager.networkSystem.dnsConfig.domainName,
            )

            for _pnic in view.view[0].configManager.networkSystem.networkInfo.pnic:
                hw_grain_data["hwaddr_interfaces"][_pnic.device] = _pnic.mac

            hw_grain_data["timezone"] = view.view[
                0
            ].configManager.dateTimeSystem.dateTimeInfo.timeZone.name
        view = None
    return hw_grain_data


def get_inventory(service_instance):
    """
    Return the inventory of a Service Instance Object.

    service_instance
        The Service Instance Object for which to obtain inventory.
    """
    return service_instance.RetrieveContent()


def get_root_folder(service_instance):
    """
    Returns the root folder of a vCenter.

    service_instance
        The Service Instance Object for which to obtain the root folder.
    """
    try:
        log.trace("Retrieving root folder")
        return service_instance.RetrieveContent().rootFolder
    except vim.fault.NoPermission as exc:
        log.exception(exc)
        raise salt.exceptions.VMwareApiError(
            "Not enough permissions. Required privilege: " "{}".format(exc.privilegeId)
        )
    except vim.fault.VimFault as exc:
        log.exception(exc)
        raise salt.exceptions.VMwareApiError(exc.msg)
    except vmodl.RuntimeFault as exc:
        log.exception(exc)
        raise salt.exceptions.VMwareRuntimeError(exc.msg)


def get_content(
    service_instance,
    obj_type,
    property_list=None,
    container_ref=None,
    traversal_spec=None,
    local_properties=False,
):
    """
    Returns the content of the specified type of object for a Service Instance.

    For more information, please see:
    http://pubs.vmware.com/vsphere-50/index.jsp?topic=%2Fcom.vmware.wssdk.pg.doc_50%2FPG_Ch5_PropertyCollector.7.6.html

    service_instance
        The Service Instance from which to obtain content.

    obj_type
        The type of content to obtain.

    property_list
        An optional list of object properties to used to return even more filtered content results.

    container_ref
        An optional reference to the managed object to search under. Can either be an object of type Folder, Datacenter,
        ComputeResource, Resource Pool or HostSystem. If not specified, default behaviour is to search under the inventory
        rootFolder.

    traversal_spec
        An optional TraversalSpec to be used instead of the standard
        ``Traverse All`` spec.

    local_properties
        Flag specifying whether the properties to be retrieved are local to the
        container. If that is the case, the traversal spec needs to be None.
    """
    # Start at the rootFolder if container starting point not specified
    if not container_ref:
        container_ref = get_root_folder(service_instance)

    # By default, the object reference used as the starting poing for the filter
    # is the container_ref passed in the function
    obj_ref = container_ref
    local_traversal_spec = False
    if not traversal_spec and not local_properties:
        local_traversal_spec = True
        # We don't have a specific traversal spec override so we are going to
        # get everything using a container view
        try:
            obj_ref = service_instance.content.viewManager.CreateContainerView(
                container_ref, [obj_type], True
            )
        except vim.fault.NoPermission as exc:
            log.exception(exc)
            raise salt.exceptions.VMwareApiError(
                "Not enough permissions. Required privilege: " "{}".format(exc.privilegeId)
            )
        except vim.fault.VimFault as exc:
            log.exception(exc)
            raise salt.exceptions.VMwareApiError(exc.msg)
        except vmodl.RuntimeFault as exc:
            log.exception(exc)
            raise salt.exceptions.VMwareRuntimeError(exc.msg)

        # Create 'Traverse All' traversal spec to determine the path for
        # collection
        traversal_spec = vmodl.query.PropertyCollector.TraversalSpec(
            name="traverseEntities",
            path="view",
            skip=False,
            type=vim.view.ContainerView,
        )

    # Create property spec to determine properties to be retrieved
    property_spec = vmodl.query.PropertyCollector.PropertySpec(
        type=obj_type, all=True if not property_list else False, pathSet=property_list
    )

    # Create object spec to navigate content
    obj_spec = vmodl.query.PropertyCollector.ObjectSpec(
        obj=obj_ref,
        skip=True if not local_properties else False,
        selectSet=[traversal_spec] if not local_properties else None,
    )

    # Create a filter spec and specify object, property spec in it
    filter_spec = vmodl.query.PropertyCollector.FilterSpec(
        objectSet=[obj_spec],
        propSet=[property_spec],
        reportMissingObjectsInResults=False,
    )

    # Retrieve the contents
    try:
        content = service_instance.content.propertyCollector.RetrieveContents([filter_spec])
    except vim.fault.NoPermission as exc:
        log.exception(exc)
        raise salt.exceptions.VMwareApiError(
            "Not enough permissions. Required privilege: " "{}".format(exc.privilegeId)
        )
    except vim.fault.VimFault as exc:
        log.exception(exc)
        raise salt.exceptions.VMwareApiError(exc.msg)
    except vmodl.RuntimeFault as exc:
        log.exception(exc)
        raise salt.exceptions.VMwareRuntimeError(exc.msg)

    # Destroy the object view
    if local_traversal_spec:
        try:
            obj_ref.Destroy()
        except vim.fault.NoPermission as exc:
            log.exception(exc)
            raise salt.exceptions.VMwareApiError(
                "Not enough permissions. Required privilege: " "{}".format(exc.privilegeId)
            )
        except vim.fault.VimFault as exc:
            log.exception(exc)
            raise salt.exceptions.VMwareApiError(exc.msg)
        except vmodl.RuntimeFault as exc:
            log.exception(exc)
            raise salt.exceptions.VMwareRuntimeError(exc.msg)

    return content


def get_mor_by_property(
    service_instance,
    object_type,
    property_value,
    property_name="name",
    container_ref=None,
):
    """
    Returns the first managed object reference having the specified property value.

    service_instance
        The Service Instance from which to obtain managed object references.

    object_type
        The type of content for which to obtain managed object references.

    property_value
        The name of the property for which to obtain the managed object reference.

    property_name
        An object property used to return the specified object reference results. Defaults to ``name``.

    container_ref
        An optional reference to the managed object to search under. Can either be an object of type Folder, Datacenter,
        ComputeResource, Resource Pool or HostSystem. If not specified, default behaviour is to search under the inventory
        rootFolder.
    """
    # Get list of all managed object references with specified property
    object_list = get_mors_with_properties(
        service_instance,
        object_type,
        property_list=[property_name],
        container_ref=container_ref,
    )

    for obj in object_list:
        obj_id = str(obj.get("object", "")).strip("'\"")
        if obj[property_name] == property_value or property_value == obj_id:
            return obj["object"]

    return None


def get_mors_with_properties(
    service_instance,
    object_type,
    property_list=None,
    container_ref=None,
    traversal_spec=None,
    local_properties=False,
):
    """
    Returns a list containing properties and managed object references for the managed object.

    service_instance
        The Service Instance from which to obtain managed object references.

    object_type
        The type of content for which to obtain managed object references.

    property_list
        An optional list of object properties used to return even more filtered managed object reference results.

    container_ref
        An optional reference to the managed object to search under. Can either be an object of type Folder, Datacenter,
        ComputeResource, Resource Pool or HostSystem. If not specified, default behaviour is to search under the inventory
        rootFolder.

    traversal_spec
        An optional TraversalSpec to be used instead of the standard
        ``Traverse All`` spec

    local_properties
        Flag specigying whether the properties to be retrieved are local to the
        container. If that is the case, the traversal spec needs to be None.
    """
    # Get all the content
    content_args = [service_instance, object_type]
    content_kwargs = {
        "property_list": property_list,
        "container_ref": container_ref,
        "traversal_spec": traversal_spec,
        "local_properties": local_properties,
    }
    try:
        content = get_content(*content_args, **content_kwargs)
    except BadStatusLine:
        content = get_content(*content_args, **content_kwargs)
    except OSError as exc:
        if exc.errno != errno.EPIPE:
            raise
        content = get_content(*content_args, **content_kwargs)

    object_list = []
    for obj in content:
        properties = {}
        for prop in obj.propSet:
            properties[prop.name] = prop.val
        properties["object"] = obj.obj
        object_list.append(properties)
    log.trace("Retrieved %s objects", len(object_list))
    return object_list


def get_properties_of_managed_object(mo_ref, properties):
    """
    Returns specific properties of a managed object, retrieved in an
    optimally.

    mo_ref
        The managed object reference.

    properties
        List of properties of the managed object to retrieve.
    """
    service_instance = get_service_instance_from_managed_object(mo_ref)
    log.trace("Retrieving name of %s", type(mo_ref).__name__)
    try:
        items = get_mors_with_properties(
            service_instance,
            type(mo_ref),
            container_ref=mo_ref,
            property_list=["name"],
            local_properties=True,
        )
        mo_name = items[0]["name"]
    except vmodl.query.InvalidProperty:
        mo_name = "<unnamed>"
    log.trace(
        "Retrieving properties '%s' of %s '%s'",
        properties,
        type(mo_ref).__name__,
        mo_name,
    )
    items = get_mors_with_properties(
        service_instance,
        type(mo_ref),
        container_ref=mo_ref,
        property_list=properties,
        local_properties=True,
    )
    if not items:
        raise salt.exceptions.VMwareApiError(
            "Properties of managed object '{}' weren't " "retrieved".format(mo_name)
        )
    return items[0]


def get_managed_object_name(mo_ref):
    """
    Returns the name of a managed object.
    If the name wasn't found, it returns None.

    mo_ref
        The managed object reference.
    """
    props = get_properties_of_managed_object(mo_ref, ["name"])
    return props.get("name")


def get_network_adapter_type(adapter_type):
    """
    Return the network adapter type.

    adpater_type
        The adapter type from which to obtain the network adapter type.
    """
    if adapter_type == "vmxnet":
        return vim.vm.device.VirtualVmxnet()
    elif adapter_type == "vmxnet2":
        return vim.vm.device.VirtualVmxnet2()
    elif adapter_type == "vmxnet3":
        return vim.vm.device.VirtualVmxnet3()
    elif adapter_type == "e1000":
        return vim.vm.device.VirtualE1000()
    elif adapter_type == "e1000e":
        return vim.vm.device.VirtualE1000e()

    raise ValueError("An unknown network adapter object type name.")


def get_network_adapter_object_type(adapter_object):
    """
    Returns the network adapter type.

    adapter_object
        The adapter object from which to obtain the network adapter type.
    """
    if isinstance(adapter_object, vim.vm.device.VirtualVmxnet2):
        return "vmxnet2"
    if isinstance(adapter_object, vim.vm.device.VirtualVmxnet3):
        return "vmxnet3"
    if isinstance(adapter_object, vim.vm.device.VirtualVmxnet):
        return "vmxnet"
    if isinstance(adapter_object, vim.vm.device.VirtualE1000e):
        return "e1000e"
    if isinstance(adapter_object, vim.vm.device.VirtualE1000):
        return "e1000"

    raise ValueError("An unknown network adapter object type.")


def get_dvss(dc_ref, dvs_names=None, get_all_dvss=False):
    """
    Returns distributed virtual switches (DVSs) in a datacenter.

    dc_ref
        The parent datacenter reference.

    dvs_names
        The names of the DVSs to return. Default is None.

    get_all_dvss
        Return all DVSs in the datacenter. Default is False.
    """
    dc_name = get_managed_object_name(dc_ref)
    log.trace(
        "Retrieving DVSs in datacenter '%s', dvs_names='%s', get_all_dvss=%s",
        dc_name,
        ",".join(dvs_names) if dvs_names else None,
        get_all_dvss,
    )
    properties = ["name"]
    traversal_spec = vmodl.query.PropertyCollector.TraversalSpec(
        path="networkFolder",
        skip=True,
        type=vim.Datacenter,
        selectSet=[
            vmodl.query.PropertyCollector.TraversalSpec(
                path="childEntity", skip=False, type=vim.Folder
            )
        ],
    )
    service_instance = get_service_instance_from_managed_object(dc_ref)
    items = [
        i["object"]
        for i in get_mors_with_properties(
            service_instance,
            vim.DistributedVirtualSwitch,
            container_ref=dc_ref,
            property_list=properties,
            traversal_spec=traversal_spec,
        )
        if get_all_dvss or (dvs_names and i["name"] in dvs_names)
    ]
    return items


def get_network_folder(dc_ref):
    """
    Retrieves the network folder of a datacenter
    """
    dc_name = get_managed_object_name(dc_ref)
    log.trace("Retrieving network folder in datacenter '%s'", dc_name)
    service_instance = get_service_instance_from_managed_object(dc_ref)
    traversal_spec = vmodl.query.PropertyCollector.TraversalSpec(
        path="networkFolder", skip=False, type=vim.Datacenter
    )
    entries = get_mors_with_properties(
        service_instance,
        vim.Folder,
        container_ref=dc_ref,
        property_list=["name"],
        traversal_spec=traversal_spec,
    )
    if not entries:
        raise salt.exceptions.VMwareObjectRetrievalError(
            "Network folder in datacenter '{}' wasn't retrieved" "".format(dc_name)
        )
    return entries[0]["object"]


def create_dvs(dc_ref, dvs_name, dvs_create_spec=None):
    """
    Creates a distributed virtual switches (DVS) in a datacenter.
    Returns the reference to the newly created distributed virtual switch.

    dc_ref
        The parent datacenter reference.

    dvs_name
        The name of the DVS to create.

    dvs_create_spec
        The DVS spec (vim.DVSCreateSpec) to use when creating the DVS.
        Default is None.
    """
    dc_name = get_managed_object_name(dc_ref)
    log.trace("Creating DVS '%s' in datacenter '%s'", dvs_name, dc_name)
    if not dvs_create_spec:
        dvs_create_spec = vim.DVSCreateSpec()
    if not dvs_create_spec.configSpec:
        dvs_create_spec.configSpec = vim.VMwareDVSConfigSpec()
        dvs_create_spec.configSpec.name = dvs_name
    netw_folder_ref = get_network_folder(dc_ref)
    try:
        task = netw_folder_ref.CreateDVS_Task(dvs_create_spec)
    except vim.fault.NoPermission as exc:
        log.exception(exc)
        raise salt.exceptions.VMwareApiError(
            "Not enough permissions. Required privilege: " "{}".format(exc.privilegeId)
        )
    except vim.fault.VimFault as exc:
        log.exception(exc)
        raise salt.exceptions.VMwareApiError(exc.msg)
    except vmodl.RuntimeFault as exc:
        log.exception(exc)
        raise salt.exceptions.VMwareRuntimeError(exc.msg)
    wait_for_task(task, dvs_name, str(task.__class__))


def update_dvs(dvs_ref, dvs_config_spec):
    """
    Updates a distributed virtual switch with the config_spec.

    dvs_ref
        The DVS reference.

    dvs_config_spec
        The updated config spec (vim.VMwareDVSConfigSpec) to be applied to
        the DVS.
    """
    dvs_name = get_managed_object_name(dvs_ref)
    log.trace("Updating dvs '%s'", dvs_name)
    try:
        task = dvs_ref.ReconfigureDvs_Task(dvs_config_spec)
    except vim.fault.NoPermission as exc:
        log.exception(exc)
        raise salt.exceptions.VMwareApiError(
            "Not enough permissions. Required privilege: " "{}".format(exc.privilegeId)
        )
    except vim.fault.VimFault as exc:
        log.exception(exc)
        raise salt.exceptions.VMwareApiError(exc.msg)
    except vmodl.RuntimeFault as exc:
        log.exception(exc)
        raise salt.exceptions.VMwareRuntimeError(exc.msg)
    wait_for_task(task, dvs_name, str(task.__class__))


def set_dvs_network_resource_management_enabled(dvs_ref, enabled):
    """
    Sets whether NIOC is enabled on a DVS.

    dvs_ref
        The DVS reference.

    enabled
        Flag specifying whether NIOC is enabled.
    """
    dvs_name = get_managed_object_name(dvs_ref)
    log.trace(
        "Setting network resource management enable to %s on " "dvs '%s'",
        enabled,
        dvs_name,
    )
    try:
        dvs_ref.EnableNetworkResourceManagement(enable=enabled)
    except vim.fault.NoPermission as exc:
        log.exception(exc)
        raise salt.exceptions.VMwareApiError(
            "Not enough permissions. Required privilege: " "{}".format(exc.privilegeId)
        )
    except vim.fault.VimFault as exc:
        log.exception(exc)
        raise salt.exceptions.VMwareApiError(exc.msg)
    except vmodl.RuntimeFault as exc:
        log.exception(exc)
        raise salt.exceptions.VMwareRuntimeError(exc.msg)


def get_dvportgroups(parent_ref, portgroup_names=None, get_all_portgroups=False):
    """
    Returns distributed virtual porgroups (dvportgroups).
    The parent object can be either a datacenter or a dvs.

    parent_ref
        The parent object reference. Can be either a datacenter or a dvs.

    portgroup_names
        The names of the dvss to return. Default is None.

    get_all_portgroups
        Return all portgroups in the parent. Default is False.
    """
    if not isinstance(parent_ref, (vim.Datacenter, vim.DistributedVirtualSwitch)):
        raise salt.exceptions.ArgumentValueError(
            "Parent has to be either a datacenter, " "or a distributed virtual switch"
        )
    parent_name = get_managed_object_name(parent_ref)
    log.trace(
        "Retrieving portgroup in %s '%s', portgroups_names='%s', " "get_all_portgroups=%s",
        type(parent_ref).__name__,
        parent_name,
        ",".join(portgroup_names) if portgroup_names else None,
        get_all_portgroups,
    )
    properties = ["name"]
    if isinstance(parent_ref, vim.Datacenter):
        traversal_spec = vmodl.query.PropertyCollector.TraversalSpec(
            path="networkFolder",
            skip=True,
            type=vim.Datacenter,
            selectSet=[
                vmodl.query.PropertyCollector.TraversalSpec(
                    path="childEntity", skip=False, type=vim.Folder
                )
            ],
        )
    else:  # parent is distributed virtual switch
        traversal_spec = vmodl.query.PropertyCollector.TraversalSpec(
            path="portgroup", skip=False, type=vim.DistributedVirtualSwitch
        )

    service_instance = get_service_instance_from_managed_object(parent_ref)
    items = [
        i["object"]
        for i in get_mors_with_properties(
            service_instance,
            vim.DistributedVirtualPortgroup,
            container_ref=parent_ref,
            property_list=properties,
            traversal_spec=traversal_spec,
        )
        if get_all_portgroups or (portgroup_names and i["name"] in portgroup_names)
    ]
    return items


def get_uplink_dvportgroup(dvs_ref):
    """
    Returns the uplink distributed virtual portgroup of a distributed virtual
    switch (dvs)

    dvs_ref
        The dvs reference
    """
    dvs_name = get_managed_object_name(dvs_ref)
    log.trace("Retrieving uplink portgroup of dvs '%s'", dvs_name)
    traversal_spec = vmodl.query.PropertyCollector.TraversalSpec(
        path="portgroup", skip=False, type=vim.DistributedVirtualSwitch
    )
    service_instance = get_service_instance_from_managed_object(dvs_ref)
    items = [
        entry["object"]
        for entry in get_mors_with_properties(
            service_instance,
            vim.DistributedVirtualPortgroup,
            container_ref=dvs_ref,
            property_list=["tag"],
            traversal_spec=traversal_spec,
        )
        if entry["tag"] and [t for t in entry["tag"] if t.key == "SYSTEM/DVS.UPLINKPG"]
    ]
    if not items:
        raise salt.exceptions.VMwareObjectRetrievalError(
            "Uplink portgroup of DVS '{}' wasn't found".format(dvs_name)
        )
    return items[0]


def create_dvportgroup(dvs_ref, spec):
    """
    Creates a distributed virtual portgroup on a distributed virtual switch
    (dvs)

    dvs_ref
        The dvs reference

    spec
        Portgroup spec (vim.DVPortgroupConfigSpec)
    """
    dvs_name = get_managed_object_name(dvs_ref)
    log.trace("Adding portgroup %s to dvs '%s'", spec.name, dvs_name)
    log.trace("spec = %s", spec)
    try:
        task = dvs_ref.CreateDVPortgroup_Task(spec)
    except vim.fault.NoPermission as exc:
        log.exception(exc)
        raise salt.exceptions.VMwareApiError(
            "Not enough permissions. Required privilege: " "{}".format(exc.privilegeId)
        )
    except vim.fault.VimFault as exc:
        log.exception(exc)
        raise salt.exceptions.VMwareApiError(exc.msg)
    except vmodl.RuntimeFault as exc:
        log.exception(exc)
        raise salt.exceptions.VMwareRuntimeError(exc.msg)
    wait_for_task(task, dvs_name, str(task.__class__))


def update_dvportgroup(portgroup_ref, spec):
    """
    Updates a distributed virtual portgroup

    portgroup_ref
        The portgroup reference

    spec
        Portgroup spec (vim.DVPortgroupConfigSpec)
    """
    pg_name = get_managed_object_name(portgroup_ref)
    log.trace("Updating portgrouo %s", pg_name)
    try:
        task = portgroup_ref.ReconfigureDVPortgroup_Task(spec)
    except vim.fault.NoPermission as exc:
        log.exception(exc)
        raise salt.exceptions.VMwareApiError(
            "Not enough permissions. Required privilege: " "{}".format(exc.privilegeId)
        )
    except vim.fault.VimFault as exc:
        log.exception(exc)
        raise salt.exceptions.VMwareApiError(exc.msg)
    except vmodl.RuntimeFault as exc:
        log.exception(exc)
        raise salt.exceptions.VMwareRuntimeError(exc.msg)
    wait_for_task(task, pg_name, str(task.__class__))


def remove_dvportgroup(portgroup_ref):
    """
    Removes a distributed virtual portgroup

    portgroup_ref
        The portgroup reference
    """
    pg_name = get_managed_object_name(portgroup_ref)
    log.trace("Removing portgroup %s", pg_name)
    try:
        task = portgroup_ref.Destroy_Task()
    except vim.fault.NoPermission as exc:
        log.exception(exc)
        raise salt.exceptions.VMwareApiError(
            "Not enough permissions. Required privilege: " "{}".format(exc.privilegeId)
        )
    except vim.fault.VimFault as exc:
        log.exception(exc)
        raise salt.exceptions.VMwareApiError(exc.msg)
    except vmodl.RuntimeFault as exc:
        log.exception(exc)
        raise salt.exceptions.VMwareRuntimeError(exc.msg)
    wait_for_task(task, pg_name, str(task.__class__))


def get_networks(parent_ref, network_names=None, get_all_networks=False):
    """
    Returns networks of standard switches.
    The parent object can be a datacenter.

    parent_ref
        The parent object reference. A datacenter object.

    network_names
        The name of the standard switch networks. Default is None.

    get_all_networks
        Boolean indicates whether to return all networks in the parent.
        Default is False.
    """

    if not isinstance(parent_ref, vim.Datacenter):
        raise salt.exceptions.ArgumentValueError("Parent has to be a datacenter.")
    parent_name = get_managed_object_name(parent_ref)
    log.trace(
        "Retrieving network from %s '%s', network_names='%s', " "get_all_networks=%s",
        type(parent_ref).__name__,
        parent_name,
        ",".join(network_names) if network_names else None,
        get_all_networks,
    )
    properties = ["name"]
    service_instance = get_service_instance_from_managed_object(parent_ref)
    traversal_spec = vmodl.query.PropertyCollector.TraversalSpec(
        path="networkFolder",
        skip=True,
        type=vim.Datacenter,
        selectSet=[
            vmodl.query.PropertyCollector.TraversalSpec(
                path="childEntity", skip=False, type=vim.Folder
            )
        ],
    )
    items = [
        i["object"]
        for i in get_mors_with_properties(
            service_instance,
            vim.Network,
            container_ref=parent_ref,
            property_list=properties,
            traversal_spec=traversal_spec,
        )
        if get_all_networks or (network_names and i["name"] in network_names)
    ]
    return items


def list_objects(service_instance, vim_object, properties=None):
    """
    Returns a simple list of objects from a given service instance.

    service_instance
        The Service Instance for which to obtain a list of objects.

    object_type
        The type of content for which to obtain information.

    properties
        An optional list of object properties used to return reference results.
        If not provided, defaults to ``name``.
    """
    if properties is None:
        properties = ["name"]

    items = []
    item_list = get_mors_with_properties(service_instance, vim_object, properties)
    for item in item_list:
        items.append(item["name"])
    return items


def get_license_manager(service_instance):
    """
    Returns the license manager.

    service_instance
        The Service Instance Object from which to obrain the license manager.
    """

    log.debug("Retrieving license manager")
    try:
        lic_manager = service_instance.content.licenseManager
    except vim.fault.NoPermission as exc:
        log.exception(exc)
        raise salt.exceptions.VMwareApiError(
            "Not enough permissions. Required privilege: " "{}".format(exc.privilegeId)
        )
    except vim.fault.VimFault as exc:
        log.exception(exc)
        raise salt.exceptions.VMwareApiError(exc.msg)
    except vmodl.RuntimeFault as exc:
        log.exception(exc)
        raise salt.exceptions.VMwareRuntimeError(exc.msg)
    return lic_manager


def get_license_assignment_manager(service_instance):
    """
    Returns the license assignment manager.

    service_instance
        The Service Instance Object from which to obrain the license manager.
    """

    log.debug("Retrieving license assignment manager")
    try:
        lic_assignment_manager = service_instance.content.licenseManager.licenseAssignmentManager
    except vim.fault.NoPermission as exc:
        log.exception(exc)
        raise salt.exceptions.VMwareApiError(
            "Not enough permissions. Required privilege: " "{}".format(exc.privilegeId)
        )
    except vim.fault.VimFault as exc:
        log.exception(exc)
        raise salt.exceptions.VMwareApiError(exc.msg)
    except vmodl.RuntimeFault as exc:
        log.exception(exc)
        raise salt.exceptions.VMwareRuntimeError(exc.msg)
    if not lic_assignment_manager:
        raise salt.exceptions.VMwareObjectRetrievalError(
            "License assignment manager was not retrieved"
        )
    return lic_assignment_manager


def get_licenses(service_instance, license_manager=None):
    """
    Returns the licenses on a specific instance.

    service_instance
        The Service Instance Object from which to obrain the licenses.

    license_manager
        The License Manager object of the service instance. If not provided it
        will be retrieved.
    """

    if not license_manager:
        license_manager = get_license_manager(service_instance)
    log.debug("Retrieving licenses")
    try:
        return license_manager.licenses
    except vim.fault.NoPermission as exc:
        log.exception(exc)
        raise salt.exceptions.VMwareApiError(
            "Not enough permissions. Required privilege: " "{}".format(exc.privilegeId)
        )
    except vim.fault.VimFault as exc:
        log.exception(exc)
        raise salt.exceptions.VMwareApiError(exc.msg)
    except vmodl.RuntimeFault as exc:
        log.exception(exc)
        raise salt.exceptions.VMwareRuntimeError(exc.msg)


def add_license(service_instance, key, description, license_manager=None):
    """
    Adds a license.

    service_instance
        The Service Instance Object.

    key
        The key of the license to add.

    description
        The description of the license to add.

    license_manager
        The License Manager object of the service instance. If not provided it
        will be retrieved.
    """
    if not license_manager:
        license_manager = get_license_manager(service_instance)
    label = vim.KeyValue()
    label.key = "VpxClientLicenseLabel"
    label.value = description
    log.debug("Adding license '%s'", description)
    try:
        vmware_license = license_manager.AddLicense(key, [label])
    except vim.fault.NoPermission as exc:
        log.exception(exc)
        raise salt.exceptions.VMwareApiError(
            "Not enough permissions. Required privilege: " "{}".format(exc.privilegeId)
        )
    except vim.fault.VimFault as exc:
        log.exception(exc)
        raise salt.exceptions.VMwareApiError(exc.msg)
    except vmodl.RuntimeFault as exc:
        log.exception(exc)
        raise salt.exceptions.VMwareRuntimeError(exc.msg)
    return vmware_license


def get_assigned_licenses(
    service_instance, entity_ref=None, entity_name=None, license_assignment_manager=None
):
    """
    Returns the licenses assigned to an entity. If entity ref is not provided,
    then entity_name is assumed to be the vcenter. This is later checked if
    the entity name is provided.

    service_instance
        The Service Instance Object from which to obtain the licenses.

    entity_ref
        VMware entity to get the assigned licenses for.
        If None, the entity is the vCenter itself.
        Default is None.

    entity_name
        Entity name used in logging.
        Default is None.

    license_assignment_manager
        The LicenseAssignmentManager object of the service instance.
        If not provided it will be retrieved.
        Default is None.
    """
    if not license_assignment_manager:
        license_assignment_manager = get_license_assignment_manager(service_instance)
    if not entity_name:
        raise salt.exceptions.ArgumentValueError("No entity_name passed")
    # If entity_ref is not defined, then interested in the vcenter
    entity_id = None
    entity_type = "moid"
    check_name = False
    if not entity_ref:
        if entity_name:
            check_name = True
        entity_type = "uuid"
        try:
            entity_id = service_instance.content.about.instanceUuid
        except vim.fault.NoPermission as exc:
            log.exception(exc)
            raise salt.exceptions.VMwareApiError(
                "Not enough permissions. Required privilege: " "{}".format(exc.privilegeId)
            )
        except vim.fault.VimFault as exc:
            log.exception(exc)
            raise salt.exceptions.VMwareApiError(exc.msg)
        except vmodl.RuntimeFault as exc:
            log.exception(exc)
            raise salt.exceptions.VMwareRuntimeError(exc.msg)
    else:
        entity_id = entity_ref._moId

    log.trace("Retrieving licenses assigned to '%s'", entity_name)
    try:
        assignments = license_assignment_manager.QueryAssignedLicenses(entity_id)
    except vim.fault.NoPermission as exc:
        log.exception(exc)
        raise salt.exceptions.VMwareApiError(
            "Not enough permissions. Required privilege: " "{}".format(exc.privilegeId)
        )
    except vim.fault.VimFault as exc:
        log.exception(exc)
        raise salt.exceptions.VMwareApiError(exc.msg)
    except vmodl.RuntimeFault as exc:
        log.exception(exc)
        raise salt.exceptions.VMwareRuntimeError(exc.msg)

    if entity_type == "uuid" and len(assignments) > 1:
        log.trace("Unexpectectedly retrieved more than one" " VCenter license assignment.")
        raise salt.exceptions.VMwareObjectRetrievalError(
            "Unexpected return. Expect only a single assignment"
        )

    if check_name:
        if entity_name != assignments[0].entityDisplayName:
            log.trace(
                "Getting license info for wrong vcenter: %s != %s",
                entity_name,
                assignments[0].entityDisplayName,
            )
            raise salt.exceptions.VMwareObjectRetrievalError(
                "Got license assignment info for a different vcenter"
            )

    return [a.assignedLicense for a in assignments]


def assign_license(
    service_instance,
    license_key,
    license_name,
    entity_ref=None,
    entity_name=None,
    license_assignment_manager=None,
):
    """
    Assigns a license to an entity.

    service_instance
        The Service Instance Object from which to obrain the licenses.

    license_key
        The key of the license to add.

    license_name
        The description of the license to add.

    entity_ref
        VMware entity to assign the license to.
        If None, the entity is the vCenter itself.
        Default is None.

    entity_name
        Entity name used in logging.
        Default is None.

    license_assignment_manager
        The LicenseAssignmentManager object of the service instance.
        If not provided it will be retrieved
        Default is None.
    """
    if not license_assignment_manager:
        license_assignment_manager = get_license_assignment_manager(service_instance)
    entity_id = None

    if not entity_ref:
        # vcenter
        try:
            entity_id = service_instance.content.about.instanceUuid
        except vim.fault.NoPermission as exc:
            log.exception(exc)
            raise salt.exceptions.VMwareApiError(
                "Not enough permissions. Required privilege: " "{}".format(exc.privilegeId)
            )
        except vim.fault.VimFault as exc:
            raise salt.exceptions.VMwareApiError(exc.msg)
        except vmodl.RuntimeFault as exc:
            raise salt.exceptions.VMwareRuntimeError(exc.msg)
        if not entity_name:
            entity_name = "vCenter"
    else:
        # e.g. vsan cluster or host
        entity_id = entity_ref._moId

    log.trace("Assigning license to '%s'", entity_name)
    try:
        vmware_license = license_assignment_manager.UpdateAssignedLicense(
            entity_id, license_key, license_name
        )
    except vim.fault.NoPermission as exc:
        log.exception(exc)
        raise salt.exceptions.VMwareApiError(
            "Not enough permissions. Required privilege: " "{}".format(exc.privilegeId)
        )
    except vim.fault.VimFault as exc:
        log.exception(exc)
        raise salt.exceptions.VMwareApiError(exc.msg)
    except vmodl.RuntimeFault as exc:
        log.exception(exc)
        raise salt.exceptions.VMwareRuntimeError(exc.msg)
    return vmware_license


def list_datacenters(service_instance):
    """
    Returns a list of datacenters associated with a given service instance.

    service_instance
        The Service Instance Object from which to obtain datacenters.
    """
    return list_objects(service_instance, vim.Datacenter)


def get_datacenters(service_instance, datacenter_names=None, get_all_datacenters=False):
    """
    Returns all datacenters in a vCenter.

    service_instance
        The Service Instance Object from which to obtain cluster.

    datacenter_names
        List of datacenter names to filter by. Default value is None.

    get_all_datacenters
        Flag specifying whether to retrieve all datacenters.
        Default value is None.
    """
    items = [
        i["object"]
        for i in get_mors_with_properties(service_instance, vim.Datacenter, property_list=["name"])
        if get_all_datacenters or (datacenter_names and i["name"] in datacenter_names)
    ]
    return items


def get_datacenter(service_instance, datacenter_name):
    """
    Returns a vim.Datacenter managed object.

    service_instance
        The Service Instance Object from which to obtain datacenter.

    datacenter_name
        The datacenter name
    """
    items = get_datacenters(service_instance, datacenter_names=[datacenter_name])
    if not items:
        raise salt.exceptions.VMwareObjectRetrievalError(
            "Datacenter '{}' was not found".format(datacenter_name)
        )
    return items[0]


def create_datacenter(service_instance, datacenter_name):
    """
    Creates a datacenter.

    .. versionadded:: 2017.7.0

    service_instance
        The Service Instance Object

    datacenter_name
        The datacenter name
    """
    root_folder = get_root_folder(service_instance)
    log.trace("Creating datacenter '%s'", datacenter_name)
    try:
        dc_obj = root_folder.CreateDatacenter(datacenter_name)
    except vim.fault.NoPermission as exc:
        log.exception(exc)
        raise salt.exceptions.VMwareApiError(
            "Not enough permissions. Required privilege: " "{}".format(exc.privilegeId)
        )
    except vim.fault.VimFault as exc:
        log.exception(exc)
        raise salt.exceptions.VMwareApiError(exc.msg)
    except vmodl.RuntimeFault as exc:
        log.exception(exc)
        raise salt.exceptions.VMwareRuntimeError(exc.msg)
    return dc_obj


def get_cluster(dc_ref, cluster):
    """
    Returns a cluster in a datacenter.

    dc_ref
        The datacenter reference

    cluster
        The cluster to be retrieved
    """
    dc_name = get_managed_object_name(dc_ref)
    log.trace("Retrieving cluster '%s' from datacenter '%s'", cluster, dc_name)
    si = get_service_instance_from_managed_object(dc_ref, name=dc_name)
    traversal_spec = vmodl.query.PropertyCollector.TraversalSpec(
        path="hostFolder",
        skip=True,
        type=vim.Datacenter,
        selectSet=[
            vmodl.query.PropertyCollector.TraversalSpec(
                path="childEntity", skip=False, type=vim.Folder
            )
        ],
    )
    items = [
        i["object"]
        for i in get_mors_with_properties(
            si,
            vim.ClusterComputeResource,
            container_ref=dc_ref,
            property_list=["name"],
            traversal_spec=traversal_spec,
        )
        if i["name"] == cluster
    ]
    if not items:
        raise salt.exceptions.VMwareObjectRetrievalError(
            "Cluster '{}' was not found in datacenter " "'{}'".format(cluster, dc_name)
        )
    return items[0]


def create_cluster(dc_ref, cluster_name, cluster_spec):
    """
    Creates a cluster in a datacenter.

    dc_ref
        The parent datacenter reference.

    cluster_name
        The cluster name.

    cluster_spec
        The cluster spec (vim.ClusterConfigSpecEx).
        Defaults to None.
    """
    dc_name = get_managed_object_name(dc_ref)
    log.trace("Creating cluster '%s' in datacenter '%s'", cluster_name, dc_name)
    try:
        dc_ref.hostFolder.CreateClusterEx(cluster_name, cluster_spec)
    except vim.fault.NoPermission as exc:
        log.exception(exc)
        raise salt.exceptions.VMwareApiError(
            "Not enough permissions. Required privilege: " "{}".format(exc.privilegeId)
        )
    except vim.fault.VimFault as exc:
        log.exception(exc)
        raise salt.exceptions.VMwareApiError(exc.msg)
    except vmodl.RuntimeFault as exc:
        log.exception(exc)
        raise salt.exceptions.VMwareRuntimeError(exc.msg)


def update_cluster(cluster_ref, cluster_spec):
    """
    Updates a cluster in a datacenter.

    cluster_ref
        The cluster reference.

    cluster_spec
        The cluster spec (vim.ClusterConfigSpecEx).
        Defaults to None.
    """
    cluster_name = get_managed_object_name(cluster_ref)
    log.trace("Updating cluster '%s'", cluster_name)
    try:
        task = cluster_ref.ReconfigureComputeResource_Task(cluster_spec, modify=True)
    except vim.fault.NoPermission as exc:
        log.exception(exc)
        raise salt.exceptions.VMwareApiError(
            "Not enough permissions. Required privilege: " "{}".format(exc.privilegeId)
        )
    except vim.fault.VimFault as exc:
        log.exception(exc)
        raise salt.exceptions.VMwareApiError(exc.msg)
    except vmodl.RuntimeFault as exc:
        log.exception(exc)
        raise salt.exceptions.VMwareRuntimeError(exc.msg)
    wait_for_task(task, cluster_name, "ClusterUpdateTask")


def list_clusters(service_instance):
    """
    Returns a list of clusters associated with a given service instance.

    service_instance
        The Service Instance Object from which to obtain clusters.
    """
    return list_objects(service_instance, vim.ClusterComputeResource)


def list_datastore_clusters(service_instance):
    """
    Returns a list of datastore clusters associated with a given service instance.

    service_instance
        The Service Instance Object from which to obtain datastore clusters.
    """
    return list_objects(service_instance, vim.StoragePod)


def list_datastores(service_instance):
    """
    Returns a list of datastores associated with a given service instance.

    service_instance
        The Service Instance Object from which to obtain datastores.
    """
    return list_objects(service_instance, vim.Datastore)


def get_datastore_files(service_instance, directory, datastores, container_object, browser_spec):
    """
    Get the files with a given browser specification from the datastore.

    service_instance
        The Service Instance Object from which to obtain datastores.

    directory
        The name of the directory where we would like to search

    datastores
        Name of the datastores

    container_object
        The base object for searches

    browser_spec
        BrowserSpec object which defines the search criteria

    return
        list of vim.host.DatastoreBrowser.SearchResults objects
    """

    files = []
    datastore_objects = get_datastores(
        service_instance, container_object, datastore_names=datastores
    )
    for datobj in datastore_objects:
        try:
            task = datobj.browser.SearchDatastore_Task(
                datastorePath="[{}] {}".format(datobj.name, directory),
                searchSpec=browser_spec,
            )
        except vim.fault.NoPermission as exc:
            log.exception(exc)
            raise salt.exceptions.VMwareApiError(
                "Not enough permissions. Required privilege: " "{}".format(exc.privilegeId)
            )
        except vim.fault.VimFault as exc:
            log.exception(exc)
            raise salt.exceptions.VMwareApiError(exc.msg)
        except vmodl.RuntimeFault as exc:
            log.exception(exc)
            raise salt.exceptions.VMwareRuntimeError(exc.msg)
        try:
            files.append(
                salt.utils.vmware.wait_for_task(task, directory, "query virtual machine files")
            )
        except salt.exceptions.VMwareFileNotFoundError:
            pass
    return files


def get_datastores(
    service_instance,
    reference,
    datastore_names=None,
    backing_disk_ids=None,
    get_all_datastores=False,
):
    """
    Returns a list of vim.Datastore objects representing the datastores visible
    from a VMware object, filtered by their names, or the backing disk
    cannonical name or scsi_addresses

    service_instance
        The Service Instance Object from which to obtain datastores.

    reference
        The VMware object from which the datastores are visible.

    datastore_names
        The list of datastore names to be retrieved. Default value is None.

    backing_disk_ids
        The list of canonical names of the disks backing the datastores
        to be retrieved. Only supported if reference is a vim.HostSystem.
        Default value is None

    get_all_datastores
        Specifies whether to retrieve all disks in the host.
        Default value is False.
    """
    obj_name = get_managed_object_name(reference)
    if get_all_datastores:
        log.trace("Retrieving all datastores visible to '%s'", obj_name)
    else:
        log.trace(
            "Retrieving datastores visible to '%s': names = (%s); " "backing disk ids = (%s)",
            obj_name,
            datastore_names,
            backing_disk_ids,
        )
        if backing_disk_ids and not isinstance(reference, vim.HostSystem):

            raise salt.exceptions.ArgumentValueError(
                "Unsupported reference type '{}' when backing disk filter "
                "is set".format(reference.__class__.__name__)
            )
    if (not get_all_datastores) and backing_disk_ids:
        # At this point we know the reference is a vim.HostSystem
        log.trace("Filtering datastores with backing disk ids: %s", backing_disk_ids)
        storage_system = get_storage_system(service_instance, reference, obj_name)
        props = salt.utils.vmware.get_properties_of_managed_object(
            storage_system, ["fileSystemVolumeInfo.mountInfo"]
        )
        mount_infos = props.get("fileSystemVolumeInfo.mountInfo", [])
        disk_datastores = []
        # Non vmfs volumes aren't backed by a disk
        for vol in [i.volume for i in mount_infos if isinstance(i.volume, vim.HostVmfsVolume)]:

            if not [e for e in vol.extent if e.diskName in backing_disk_ids]:
                # Skip volume if it doesn't contain an extent with a
                # canonical name of interest
                continue
            log.trace(
                "Found datastore '%s' for disk id(s) '%s'",
                vol.name,
                [e.diskName for e in vol.extent],
            )
            disk_datastores.append(vol.name)
        log.trace("Datastore found for disk filter: %s", disk_datastores)
        if datastore_names:
            datastore_names.extend(disk_datastores)
        else:
            datastore_names = disk_datastores

    if (not get_all_datastores) and (not datastore_names):
        log.trace(
            "No datastore to be filtered after retrieving the datastores "
            "backed by the disk id(s) '%s'",
            backing_disk_ids,
        )
        return []

    log.trace("datastore_names = %s", datastore_names)

    # Use the default traversal spec
    if isinstance(reference, vim.HostSystem):
        # Create a different traversal spec for hosts because it looks like the
        # default doesn't retrieve the datastores
        traversal_spec = vmodl.query.PropertyCollector.TraversalSpec(
            name="host_datastore_traversal",
            path="datastore",
            skip=False,
            type=vim.HostSystem,
        )
    elif isinstance(reference, vim.ClusterComputeResource):
        # Traversal spec for clusters
        traversal_spec = vmodl.query.PropertyCollector.TraversalSpec(
            name="cluster_datastore_traversal",
            path="datastore",
            skip=False,
            type=vim.ClusterComputeResource,
        )
    elif isinstance(reference, vim.Datacenter):
        # Traversal spec for datacenter
        traversal_spec = vmodl.query.PropertyCollector.TraversalSpec(
            name="datacenter_datastore_traversal",
            path="datastore",
            skip=False,
            type=vim.Datacenter,
        )
    elif isinstance(reference, vim.StoragePod):
        # Traversal spec for datastore clusters
        traversal_spec = vmodl.query.PropertyCollector.TraversalSpec(
            name="datastore_cluster_traversal",
            path="childEntity",
            skip=False,
            type=vim.StoragePod,
        )
    elif isinstance(reference, vim.Folder) and get_managed_object_name(reference) == "Datacenters":
        # Traversal of root folder (doesn't support multiple levels of Folders)
        traversal_spec = vmodl.query.PropertyCollector.TraversalSpec(
            path="childEntity",
            selectSet=[
                vmodl.query.PropertyCollector.TraversalSpec(
                    path="datastore", skip=False, type=vim.Datacenter
                )
            ],
            skip=False,
            type=vim.Folder,
        )
    else:
        raise salt.exceptions.ArgumentValueError(
            "Unsupported reference type '{}'" "".format(reference.__class__.__name__)
        )

    items = get_mors_with_properties(
        service_instance,
        object_type=vim.Datastore,
        property_list=["name"],
        container_ref=reference,
        traversal_spec=traversal_spec,
    )
    log.trace("Retrieved %s datastores", len(items))
    items = [i for i in items if get_all_datastores or i["name"] in datastore_names]
    log.trace("Filtered datastores: %s", [i["name"] for i in items])
    return [i["object"] for i in items]


def rename_datastore(datastore_ref, new_datastore_name):
    """
    Renames a datastore

    datastore_ref
        vim.Datastore reference to the datastore object to be changed

    new_datastore_name
        New datastore name
    """
    ds_name = get_managed_object_name(datastore_ref)
    log.trace("Renaming datastore '%s' to '%s'", ds_name, new_datastore_name)
    try:
        datastore_ref.RenameDatastore(new_datastore_name)
    except vim.fault.NoPermission as exc:
        log.exception(exc)
        raise salt.exceptions.VMwareApiError(
            "Not enough permissions. Required privilege: " "{}".format(exc.privilegeId)
        )
    except vim.fault.VimFault as exc:
        log.exception(exc)
        raise salt.exceptions.VMwareApiError(exc.msg)
    except vmodl.RuntimeFault as exc:
        log.exception(exc)
        raise salt.exceptions.VMwareRuntimeError(exc.msg)


def get_storage_system(service_instance, host_ref, hostname=None):
    """
    Returns a host's storage system
    """

    if not hostname:
        hostname = get_managed_object_name(host_ref)

    traversal_spec = vmodl.query.PropertyCollector.TraversalSpec(
        path="configManager.storageSystem", type=vim.HostSystem, skip=False
    )
    objs = get_mors_with_properties(
        service_instance,
        vim.HostStorageSystem,
        property_list=["systemFile"],
        container_ref=host_ref,
        traversal_spec=traversal_spec,
    )
    if not objs:
        raise salt.exceptions.VMwareObjectRetrievalError(
            "Host's '{}' storage system was not retrieved" "".format(hostname)
        )
    log.trace("[%s] Retrieved storage system", hostname)
    return objs[0]["object"]


def _get_partition_info(storage_system, device_path):
    """
    Returns partition information for a device path, of type
    vim.HostDiskPartitionInfo
    """
    try:
        partition_infos = storage_system.RetrieveDiskPartitionInfo(devicePath=[device_path])
    except vim.fault.NoPermission as exc:
        log.exception(exc)
        raise salt.exceptions.VMwareApiError(
            "Not enough permissions. Required privilege: " "{}".format(exc.privilegeId)
        )
    except vim.fault.VimFault as exc:
        log.exception(exc)
        raise salt.exceptions.VMwareApiError(exc.msg)
    except vmodl.RuntimeFault as exc:
        log.exception(exc)
        raise salt.exceptions.VMwareRuntimeError(exc.msg)
    log.trace("partition_info = %s", partition_infos[0])
    return partition_infos[0]


def _get_new_computed_partition_spec(storage_system, device_path, partition_info):
    """
    Computes the new disk partition info when adding a new vmfs partition that
    uses up the remainder of the disk; returns a tuple
    (new_partition_number, vim.HostDiskPartitionSpec
    """
    log.trace(
        "Adding a partition at the end of the disk and getting the new " "computed partition spec"
    )
    # TODO implement support for multiple partitions
    # We support adding a partition add the end of the disk with partitions
    free_partitions = [p for p in partition_info.layout.partition if p.type == "none"]
    if not free_partitions:
        raise salt.exceptions.VMwareObjectNotFoundError(
            "Free partition was not found on device '{}'" "".format(partition_info.deviceName)
        )
    free_partition = free_partitions[0]

    # Create a layout object that copies the existing one
    layout = vim.HostDiskPartitionLayout(
        total=partition_info.layout.total, partition=partition_info.layout.partition
    )
    # Create a partition with the free space on the disk
    # Change the free partition type to vmfs
    free_partition.type = "vmfs"
    try:
        computed_partition_info = storage_system.ComputeDiskPartitionInfo(
            devicePath=device_path,
            partitionFormat=vim.HostDiskPartitionInfoPartitionFormat.gpt,
            layout=layout,
        )
    except vim.fault.NoPermission as exc:
        log.exception(exc)
        raise salt.exceptions.VMwareApiError(
            "Not enough permissions. Required privilege: " "{}".format(exc.privilegeId)
        )
    except vim.fault.VimFault as exc:
        log.exception(exc)
        raise salt.exceptions.VMwareApiError(exc.msg)
    except vmodl.RuntimeFault as exc:
        log.exception(exc)
        raise salt.exceptions.VMwareRuntimeError(exc.msg)
    log.trace("computed partition info = {0}", computed_partition_info)
    log.trace("Retrieving new partition number")
    partition_numbers = [
        p.partition
        for p in computed_partition_info.layout.partition
        if (
            p.start.block == free_partition.start.block
            or
            # XXX If the entire disk is free (i.e. the free
            # disk partition starts at block 0) the newily
            # created partition is created from block 1
            (free_partition.start.block == 0 and p.start.block == 1)
        )
        and p.end.block == free_partition.end.block
        and p.type == "vmfs"
    ]
    if not partition_numbers:
        raise salt.exceptions.VMwareNotFoundError(
            "New partition was not found in computed partitions of device "
            "'{}'".format(partition_info.deviceName)
        )
    log.trace("new partition number = %s", partition_numbers[0])
    return (partition_numbers[0], computed_partition_info.spec)


def create_vmfs_datastore(
    host_ref, datastore_name, disk_ref, vmfs_major_version, storage_system=None
):
    """
    Creates a VMFS datastore from a disk_id

    host_ref
        vim.HostSystem object referencing a host to create the datastore on

    datastore_name
        Name of the datastore

    disk_ref
        vim.HostScsiDislk on which the datastore is created

    vmfs_major_version
        VMFS major version to use
    """
    # TODO Support variable sized partitions
    hostname = get_managed_object_name(host_ref)
    disk_id = disk_ref.canonicalName
    log.debug(
        "Creating datastore '%s' on host '%s', scsi disk '%s', " "vmfs v%s",
        datastore_name,
        hostname,
        disk_id,
        vmfs_major_version,
    )
    if not storage_system:
        si = get_service_instance_from_managed_object(host_ref, name=hostname)
        storage_system = get_storage_system(si, host_ref, hostname)

    target_disk = disk_ref
    partition_info = _get_partition_info(storage_system, target_disk.devicePath)
    log.trace("partition_info = %s", partition_info)
    new_partition_number, partition_spec = _get_new_computed_partition_spec(
        storage_system, target_disk.devicePath, partition_info
    )
    spec = vim.VmfsDatastoreCreateSpec(
        vmfs=vim.HostVmfsSpec(
            majorVersion=vmfs_major_version,
            volumeName=datastore_name,
            extent=vim.HostScsiDiskPartition(diskName=disk_id, partition=new_partition_number),
        ),
        diskUuid=target_disk.uuid,
        partition=partition_spec,
    )
    try:
        ds_ref = host_ref.configManager.datastoreSystem.CreateVmfsDatastore(spec)
    except vim.fault.NoPermission as exc:
        log.exception(exc)
        raise salt.exceptions.VMwareApiError(
            "Not enough permissions. Required privilege: " "{}".format(exc.privilegeId)
        )
    except vim.fault.VimFault as exc:
        log.exception(exc)
        raise salt.exceptions.VMwareApiError(exc.msg)
    except vmodl.RuntimeFault as exc:
        log.exception(exc)
        raise salt.exceptions.VMwareRuntimeError(exc.msg)
    log.debug("Created datastore '%s' on host '%s'", datastore_name, hostname)
    return ds_ref


def get_host_datastore_system(host_ref, hostname=None):
    """
    Returns a host's datastore system

    host_ref
        Reference to the ESXi host

    hostname
        Name of the host. This argument is optional.
    """

    if not hostname:
        hostname = get_managed_object_name(host_ref)
    service_instance = get_service_instance_from_managed_object(host_ref)
    traversal_spec = vmodl.query.PropertyCollector.TraversalSpec(
        path="configManager.datastoreSystem", type=vim.HostSystem, skip=False
    )
    objs = get_mors_with_properties(
        service_instance,
        vim.HostDatastoreSystem,
        property_list=["datastore"],
        container_ref=host_ref,
        traversal_spec=traversal_spec,
    )
    if not objs:
        raise salt.exceptions.VMwareObjectRetrievalError(
            "Host's '{}' datastore system was not retrieved" "".format(hostname)
        )
    log.trace("[%s] Retrieved datastore system", hostname)
    return objs[0]["object"]


def remove_datastore(service_instance, datastore_ref):
    """
    Creates a VMFS datastore from a disk_id

    service_instance
        The Service Instance Object containing the datastore

    datastore_ref
        The reference to the datastore to remove
    """
    ds_props = get_properties_of_managed_object(datastore_ref, ["host", "info", "name"])
    ds_name = ds_props["name"]
    log.debug("Removing datastore '%s'", ds_name)
    ds_hosts = ds_props.get("host")
    if not ds_hosts:
        raise salt.exceptions.VMwareApiError(
            "Datastore '{}' can't be removed. No " "attached hosts found".format(ds_name)
        )
    hostname = get_managed_object_name(ds_hosts[0].key)
    host_ds_system = get_host_datastore_system(ds_hosts[0].key, hostname=hostname)
    try:
        host_ds_system.RemoveDatastore(datastore_ref)
    except vim.fault.NoPermission as exc:
        log.exception(exc)
        raise salt.exceptions.VMwareApiError(
            "Not enough permissions. Required privilege: " "{}".format(exc.privilegeId)
        )
    except vim.fault.VimFault as exc:
        log.exception(exc)
        raise salt.exceptions.VMwareApiError(exc.msg)
    except vmodl.RuntimeFault as exc:
        log.exception(exc)
        raise salt.exceptions.VMwareRuntimeError(exc.msg)
    log.trace("[%s] Removed datastore '%s'", hostname, ds_name)


def get_hosts(
    service_instance,
    datacenter_name=None,
    host_names=None,
    cluster_name=None,
    get_all_hosts=False,
):
    """
    Returns a list of vim.HostSystem objects representing ESXi hosts
    in a vcenter filtered by their names and/or datacenter, cluster membership.

    service_instance
        The Service Instance Object from which to obtain the hosts.

    datacenter_name
        The datacenter name. Default is None.

    host_names
        The host_names to be retrieved. Default is None.

    cluster_name
        The cluster name - used to restrict the hosts retrieved. Only used if
        the datacenter is set.  This argument is optional.

    get_all_hosts
        Specifies whether to retrieve all hosts in the container.
        Default value is False.
    """
    properties = ["name"]
    if cluster_name and not datacenter_name:
        raise salt.exceptions.ArgumentValueError(
            "Must specify the datacenter when specifying the cluster"
        )
    if not host_names:
        host_names = []
    if not datacenter_name:
        # Assume the root folder is the starting point
        start_point = get_root_folder(service_instance)
    else:
        start_point = get_datacenter(service_instance, datacenter_name)
        if cluster_name:
            # Retrieval to test if cluster exists. Cluster existence only makes
            # sense if the datacenter has been specified
            properties.append("parent")

    # Search for the objects
    hosts = get_mors_with_properties(
        service_instance,
        vim.HostSystem,
        container_ref=start_point,
        property_list=properties,
    )
    log.trace("Retrieved hosts: %s", [h["name"] for h in hosts])
    filtered_hosts = []
    for h in hosts:
        # Complex conditions checking if a host should be added to the
        # filtered list (either due to its name and/or cluster membership)

        if cluster_name:
            if not isinstance(h["parent"], vim.ClusterComputeResource):
                continue
            parent_name = get_managed_object_name(h["parent"])
            if parent_name != cluster_name:
                continue

        if get_all_hosts:
            filtered_hosts.append(h["object"])
            continue

        if h["name"] in host_names:
            filtered_hosts.append(h["object"])
    return filtered_hosts


def _get_scsi_address_to_lun_key_map(
    service_instance, host_ref, storage_system=None, hostname=None
):
    """
    Returns a map between the scsi addresses and the keys of all luns on an ESXi
    host.
        map[<scsi_address>] = <lun key>

    service_instance
        The Service Instance Object from which to obtain the hosts

    host_ref
        The vim.HostSystem object representing the host that contains the
        requested disks.

    storage_system
        The host's storage system. Default is None.

    hostname
        Name of the host. Default is None.
    """
    if not hostname:
        hostname = get_managed_object_name(host_ref)
    if not storage_system:
        storage_system = get_storage_system(service_instance, host_ref, hostname)
    try:
        device_info = storage_system.storageDeviceInfo
    except vim.fault.NoPermission as exc:
        log.exception(exc)
        raise salt.exceptions.VMwareApiError(
            "Not enough permissions. Required privilege: " "{}".format(exc.privilegeId)
        )
    except vim.fault.VimFault as exc:
        log.exception(exc)
        raise salt.exceptions.VMwareApiError(exc.msg)
    except vmodl.RuntimeFault as exc:
        log.exception(exc)
        raise salt.exceptions.VMwareRuntimeError(exc.msg)
    if not device_info:
        raise salt.exceptions.VMwareObjectRetrievalError(
            "Host's '{}' storage device " "info was not retrieved".format(hostname)
        )
    multipath_info = device_info.multipathInfo
    if not multipath_info:
        raise salt.exceptions.VMwareObjectRetrievalError(
            "Host's '{}' multipath info was not retrieved" "".format(hostname)
        )
    if multipath_info.lun is None:
        raise salt.exceptions.VMwareObjectRetrievalError(
            "No luns were retrieved from host '{}'".format(hostname)
        )
    lun_key_by_scsi_addr = {}
    for l in multipath_info.lun:
        # The vmware scsi_address may have multiple comma separated values
        # The first one is the actual scsi address
        lun_key_by_scsi_addr.update({p.name.split(",")[0]: l.lun for p in l.path})
    log.trace("Scsi address to lun id map on host '%s': %s", hostname, lun_key_by_scsi_addr)
    return lun_key_by_scsi_addr


def get_all_luns(host_ref, storage_system=None, hostname=None):
    """
    Returns a list of all vim.HostScsiDisk objects in a disk

    host_ref
        The vim.HostSystem object representing the host that contains the
        requested disks.

    storage_system
        The host's storage system. Default is None.

    hostname
        Name of the host. This argument is optional.
    """
    if not hostname:
        hostname = get_managed_object_name(host_ref)
    if not storage_system:
        si = get_service_instance_from_managed_object(host_ref, name=hostname)
        storage_system = get_storage_system(si, host_ref, hostname)
        if not storage_system:
            raise salt.exceptions.VMwareObjectRetrievalError(
                "Host's '{}' storage system was not retrieved" "".format(hostname)
            )
    try:
        device_info = storage_system.storageDeviceInfo
    except vim.fault.NoPermission as exc:
        log.exception(exc)
        raise salt.exceptions.VMwareApiError(
            "Not enough permissions. Required privilege: " "{}".format(exc.privilegeId)
        )
    except vim.fault.VimFault as exc:
        log.exception(exc)
        raise salt.exceptions.VMwareApiError(exc.msg)
    except vmodl.RuntimeFault as exc:
        log.exception(exc)
        raise salt.exceptions.VMwareRuntimeError(exc.msg)
    if not device_info:
        raise salt.exceptions.VMwareObjectRetrievalError(
            "Host's '{}' storage device info was not retrieved" "".format(hostname)
        )

    scsi_luns = device_info.scsiLun
    if scsi_luns:
        log.trace(
            "Retrieved scsi luns in host '%s': %s",
            hostname,
            [l.canonicalName for l in scsi_luns],
        )
        return scsi_luns
    log.trace("Retrieved no scsi_luns in host '%s'", hostname)
    return []


def get_scsi_address_to_lun_map(host_ref, storage_system=None, hostname=None):
    """
    Returns a map of all vim.ScsiLun objects on a ESXi host keyed by their
    scsi address

    host_ref
        The vim.HostSystem object representing the host that contains the
        requested disks.

    storage_system
        The host's storage system. Default is None.

    hostname
        Name of the host. This argument is optional.
    """
    if not hostname:
        hostname = get_managed_object_name(host_ref)
    si = get_service_instance_from_managed_object(host_ref, name=hostname)
    if not storage_system:
        storage_system = get_storage_system(si, host_ref, hostname)
    lun_ids_to_scsi_addr_map = _get_scsi_address_to_lun_key_map(
        si, host_ref, storage_system, hostname
    )
    luns_to_key_map = {d.key: d for d in get_all_luns(host_ref, storage_system, hostname)}
    return {
        scsi_addr: luns_to_key_map[lun_key]
        for scsi_addr, lun_key in lun_ids_to_scsi_addr_map.items()
    }


def get_disks(host_ref, disk_ids=None, scsi_addresses=None, get_all_disks=False):
    """
    Returns a list of vim.HostScsiDisk objects representing disks
    in a ESXi host, filtered by their cannonical names and scsi_addresses

    host_ref
        The vim.HostSystem object representing the host that contains the
        requested disks.

    disk_ids
        The list of canonical names of the disks to be retrieved. Default value
        is None

    scsi_addresses
        The list of scsi addresses of the disks to be retrieved. Default value
        is None

    get_all_disks
        Specifies whether to retrieve all disks in the host.
        Default value is False.
    """
    hostname = get_managed_object_name(host_ref)
    if get_all_disks:
        log.trace("Retrieving all disks in host '%s'", hostname)
    else:
        log.trace(
            "Retrieving disks in host '%s': ids = (%s); scsi " "addresses = (%s)",
            hostname,
            disk_ids,
            scsi_addresses,
        )
        if not (disk_ids or scsi_addresses):
            return []
    si = get_service_instance_from_managed_object(host_ref, name=hostname)
    storage_system = get_storage_system(si, host_ref, hostname)
    disk_keys = []
    if scsi_addresses:
        # convert the scsi addresses to disk keys
        lun_key_by_scsi_addr = _get_scsi_address_to_lun_key_map(
            si, host_ref, storage_system, hostname
        )
        disk_keys = [
            key for scsi_addr, key in lun_key_by_scsi_addr.items() if scsi_addr in scsi_addresses
        ]
        log.trace("disk_keys based on scsi_addresses = %s", disk_keys)

    scsi_luns = get_all_luns(host_ref, storage_system)
    scsi_disks = [
        disk
        for disk in scsi_luns
        if isinstance(disk, vim.HostScsiDisk)
        and (
            get_all_disks
            or
            # Filter by canonical name
            (disk_ids and (disk.canonicalName in disk_ids))
            or
            # Filter by disk keys from scsi addresses
            (disk.key in disk_keys)
        )
    ]
    log.trace(
        "Retrieved disks in host '%s': %s",
        hostname,
        [d.canonicalName for d in scsi_disks],
    )
    return scsi_disks


def get_disk_partition_info(host_ref, disk_id, storage_system=None):
    """
    Returns all partitions on a disk

    host_ref
        The reference of the ESXi host containing the disk

    disk_id
        The canonical name of the disk whose partitions are to be removed

    storage_system
        The ESXi host's storage system. Default is None.
    """
    hostname = get_managed_object_name(host_ref)
    service_instance = get_service_instance_from_managed_object(host_ref)
    if not storage_system:
        storage_system = get_storage_system(service_instance, host_ref, hostname)

    props = get_properties_of_managed_object(storage_system, ["storageDeviceInfo.scsiLun"])
    if not props.get("storageDeviceInfo.scsiLun"):
        raise salt.exceptions.VMwareObjectRetrievalError(
            "No devices were retrieved in host '{}'".format(hostname)
        )
    log.trace(
        "[%s] Retrieved %s devices: %s",
        hostname,
        len(props["storageDeviceInfo.scsiLun"]),
        ", ".join([l.canonicalName for l in props["storageDeviceInfo.scsiLun"]]),
    )
    disks = [
        l
        for l in props["storageDeviceInfo.scsiLun"]
        if isinstance(l, vim.HostScsiDisk) and l.canonicalName == disk_id
    ]
    if not disks:
        raise salt.exceptions.VMwareObjectRetrievalError(
            "Disk '{}' was not found in host '{}'" "".format(disk_id, hostname)
        )
    log.trace("[%s] device_path = %s", hostname, disks[0].devicePath)
    partition_info = _get_partition_info(storage_system, disks[0].devicePath)
    log.trace(
        "[%s] Retrieved %s partition(s) on disk '%s'",
        hostname,
        len(partition_info.spec.partition),
        disk_id,
    )
    return partition_info


def erase_disk_partitions(service_instance, host_ref, disk_id, hostname=None, storage_system=None):
    """
    Erases all partitions on a disk

    in a vcenter filtered by their names and/or datacenter, cluster membership

    service_instance
        The Service Instance Object from which to obtain all information

    host_ref
        The reference of the ESXi host containing the disk

    disk_id
        The canonical name of the disk whose partitions are to be removed

    hostname
        The ESXi hostname. Default is None.

    storage_system
        The ESXi host's storage system. Default is None.
    """

    if not hostname:
        hostname = get_managed_object_name(host_ref)
    if not storage_system:
        storage_system = get_storage_system(service_instance, host_ref, hostname)

    traversal_spec = vmodl.query.PropertyCollector.TraversalSpec(
        path="configManager.storageSystem", type=vim.HostSystem, skip=False
    )
    results = get_mors_with_properties(
        service_instance,
        vim.HostStorageSystem,
        ["storageDeviceInfo.scsiLun"],
        container_ref=host_ref,
        traversal_spec=traversal_spec,
    )
    if not results:
        raise salt.exceptions.VMwareObjectRetrievalError(
            "Host's '{}' devices were not retrieved".format(hostname)
        )
    log.trace(
        "[%s] Retrieved %s devices: %s",
        hostname,
        len(results[0].get("storageDeviceInfo.scsiLun", [])),
        ", ".join([l.canonicalName for l in results[0].get("storageDeviceInfo.scsiLun", [])]),
    )
    disks = [
        l
        for l in results[0].get("storageDeviceInfo.scsiLun", [])
        if isinstance(l, vim.HostScsiDisk) and l.canonicalName == disk_id
    ]
    if not disks:
        raise salt.exceptions.VMwareObjectRetrievalError(
            "Disk '{}' was not found in host '{}'" "".format(disk_id, hostname)
        )
    log.trace("[%s] device_path = %s", hostname, disks[0].devicePath)
    # Erase the partitions by setting an empty partition spec
    try:
        storage_system.UpdateDiskPartitions(disks[0].devicePath, vim.HostDiskPartitionSpec())
    except vim.fault.NoPermission as exc:
        log.exception(exc)
        raise salt.exceptions.VMwareApiError(
            "Not enough permissions. Required privilege: " "{}".format(exc.privilegeId)
        )
    except vim.fault.VimFault as exc:
        log.exception(exc)
        raise salt.exceptions.VMwareApiError(exc.msg)
    except vmodl.RuntimeFault as exc:
        log.exception(exc)
        raise salt.exceptions.VMwareRuntimeError(exc.msg)
    log.trace("[%s] Erased partitions on disk '%s'", hostname, disk_id)


def get_diskgroups(host_ref, cache_disk_ids=None, get_all_disk_groups=False):
    """
    Returns a list of vim.VsanHostDiskMapping objects representing disks
    in a ESXi host, filtered by their cannonical names.

    host_ref
        The vim.HostSystem object representing the host that contains the
        requested disks.

    cache_disk_ids
        The list of cannonical names of the cache disks to be retrieved. The
        canonical name of the cache disk is enough to identify the disk group
        because it is guaranteed to have one and only one cache disk.
        Default is None.

    get_all_disk_groups
        Specifies whether to retrieve all disks groups in the host.
        Default value is False.
    """
    hostname = get_managed_object_name(host_ref)
    if get_all_disk_groups:
        log.trace("Retrieving all disk groups on host '%s'", hostname)
    else:
        log.trace(
            "Retrieving disk groups from host '%s', with cache disk " "ids : (%s)",
            hostname,
            cache_disk_ids,
        )
        if not cache_disk_ids:
            return []
    try:
        vsan_host_config = host_ref.config.vsanHostConfig
    except vim.fault.NoPermission as exc:
        log.exception(exc)
        raise salt.exceptions.VMwareApiError(
            "Not enough permissions. Required privilege: " "{}".format(exc.privilegeId)
        )
    except vim.fault.VimFault as exc:
        log.exception(exc)
        raise salt.exceptions.VMwareApiError(exc.msg)
    except vmodl.RuntimeFault as exc:
        log.exception(exc)
        raise salt.exceptions.VMwareRuntimeError(exc.msg)
    if not vsan_host_config:
        raise salt.exceptions.VMwareObjectRetrievalError(
            "No host config found on host '{}'".format(hostname)
        )
    vsan_storage_info = vsan_host_config.storageInfo
    if not vsan_storage_info:
        raise salt.exceptions.VMwareObjectRetrievalError(
            "No vsan storage info found on host '{}'".format(hostname)
        )
    vsan_disk_mappings = vsan_storage_info.diskMapping
    if not vsan_disk_mappings:
        return []
    disk_groups = [
        dm
        for dm in vsan_disk_mappings
        if (get_all_disk_groups or (dm.ssd.canonicalName in cache_disk_ids))
    ]
    log.trace(
        "Retrieved disk groups on host '%s', with cache disk ids : %s",
        hostname,
        [d.ssd.canonicalName for d in disk_groups],
    )
    return disk_groups


def _check_disks_in_diskgroup(disk_group, cache_disk_id, capacity_disk_ids):
    """
    Checks that the disks in a disk group are as expected and raises
    CheckError exceptions if the check fails
    """
    if not disk_group.ssd.canonicalName == cache_disk_id:
        raise salt.exceptions.ArgumentValueError(
            "Incorrect diskgroup cache disk; got id: '{}'; expected id: "
            "'{}'".format(disk_group.ssd.canonicalName, cache_disk_id)
        )
    non_ssd_disks = [d.canonicalName for d in disk_group.nonSsd]
    if sorted(non_ssd_disks) != sorted(capacity_disk_ids):
        raise salt.exceptions.ArgumentValueError(
            "Incorrect capacity disks; got ids: '{}'; expected ids: '{}'"
            "".format(sorted(non_ssd_disks), sorted(capacity_disk_ids))
        )
    log.trace("Checked disks in diskgroup with cache disk id '%s'", cache_disk_id)
    return True


# TODO Support host caches on multiple datastores
def get_host_cache(host_ref, host_cache_manager=None):
    """
    Returns a vim.HostScsiDisk if the host cache is configured on the specified
    host, other wise returns None

    host_ref
        The vim.HostSystem object representing the host that contains the
        requested disks.

    host_cache_manager
        The vim.HostCacheConfigurationManager object representing the cache
        configuration manager on the specified host. Default is None. If None,
        it will be retrieved in the method
    """
    hostname = get_managed_object_name(host_ref)
    service_instance = get_service_instance_from_managed_object(host_ref)
    log.trace("Retrieving the host cache on host '%s'", hostname)
    if not host_cache_manager:
        traversal_spec = vmodl.query.PropertyCollector.TraversalSpec(
            path="configManager.cacheConfigurationManager",
            type=vim.HostSystem,
            skip=False,
        )
        results = get_mors_with_properties(
            service_instance,
            vim.HostCacheConfigurationManager,
            ["cacheConfigurationInfo"],
            container_ref=host_ref,
            traversal_spec=traversal_spec,
        )
        if not results or not results[0].get("cacheConfigurationInfo"):
            log.trace("Host '%s' has no host cache", hostname)
            return None
        return results[0]["cacheConfigurationInfo"][0]
    else:
        results = get_properties_of_managed_object(host_cache_manager, ["cacheConfigurationInfo"])
        if not results:
            log.trace("Host '%s' has no host cache", hostname)
            return None
        return results["cacheConfigurationInfo"][0]


# TODO Support host caches on multiple datastores
def configure_host_cache(host_ref, datastore_ref, swap_size_MiB, host_cache_manager=None):
    """
    Configures the host cahe of the specified host

    host_ref
        The vim.HostSystem object representing the host that contains the
        requested disks.

    datastore_ref
        The vim.Datastore opject representing the datastore the host cache will
        be configured on.

    swap_size_MiB
        The size in Mibibytes of the swap.

    host_cache_manager
        The vim.HostCacheConfigurationManager object representing the cache
        configuration manager on the specified host. Default is None. If None,
        it will be retrieved in the method
    """
    hostname = get_managed_object_name(host_ref)
    if not host_cache_manager:
        props = get_properties_of_managed_object(
            host_ref, ["configManager.cacheConfigurationManager"]
        )
        if not props.get("configManager.cacheConfigurationManager"):
            raise salt.exceptions.VMwareObjectRetrievalError(
                "Host '{}' has no host cache".format(hostname)
            )
        host_cache_manager = props["configManager.cacheConfigurationManager"]
    log.trace(
        "Configuring the host cache on host '%s', datastore '%s', " "swap size=%s MiB",
        hostname,
        datastore_ref.name,
        swap_size_MiB,
    )

    spec = vim.HostCacheConfigurationSpec(datastore=datastore_ref, swapSize=swap_size_MiB)
    log.trace("host_cache_spec=%s", spec)
    try:
        task = host_cache_manager.ConfigureHostCache_Task(spec)
    except vim.fault.NoPermission as exc:
        log.exception(exc)
        raise salt.exceptions.VMwareApiError(
            "Not enough permissions. Required privilege: " "{}".format(exc.privilegeId)
        )
    except vim.fault.VimFault as exc:
        log.exception(exc)
        raise salt.exceptions.VMwareApiError(exc.msg)
    except vmodl.RuntimeFault as exc:
        log.exception(exc)
        raise salt.exceptions.VMwareRuntimeError(exc.msg)
    wait_for_task(task, hostname, "HostCacheConfigurationTask")
    log.trace("Configured host cache on host '%s'", hostname)
    return True


def list_hosts(service_instance):
    """
    Returns a list of hosts associated with a given service instance.

    service_instance
        The Service Instance Object from which to obtain hosts.
    """
    return list_objects(service_instance, vim.HostSystem)


def get_resource_pools(
    service_instance,
    resource_pool_names,
    datacenter_name=None,
    get_all_resource_pools=False,
):
    """
    Retrieves resource pool objects

    service_instance
        The service instance object to query the vCenter

    resource_pool_names
        Resource pool names

    datacenter_name
        Name of the datacenter where the resource pool is available

    get_all_resource_pools
        Boolean

    return
        Resourcepool managed object reference
    """

    properties = ["name"]
    if not resource_pool_names:
        resource_pool_names = []
    if datacenter_name:
        container_ref = get_datacenter(service_instance, datacenter_name)
    else:
        container_ref = get_root_folder(service_instance)

    resource_pools = get_mors_with_properties(
        service_instance,
        vim.ResourcePool,
        container_ref=container_ref,
        property_list=properties,
    )

    selected_pools = []
    for pool in resource_pools:
        if get_all_resource_pools or (pool["name"] in resource_pool_names):
            selected_pools.append(pool["object"])
    if not selected_pools:
        raise salt.exceptions.VMwareObjectRetrievalError(
            "The resource pools with properties "
            "names={} get_all={} could not be found".format(selected_pools, get_all_resource_pools)
        )

    return selected_pools


def list_resourcepools(service_instance):
    """
    Returns a list of resource pools associated with a given service instance.

    service_instance
        The Service Instance Object from which to obtain resource pools.
    """
    return list_objects(service_instance, vim.ResourcePool)


def list_networks(service_instance):
    """
    Returns a list of networks associated with a given service instance.

    service_instance
        The Service Instance Object from which to obtain networks.
    """
    return list_objects(service_instance, vim.Network)


def list_vms(service_instance):
    """
    Returns a list of VMs associated with a given service instance.

    service_instance
        The Service Instance Object from which to obtain VMs.
    """
    return list_objects(service_instance, vim.VirtualMachine)


def list_folders(service_instance):
    """
    Returns a list of folders associated with a given service instance.

    service_instance
        The Service Instance Object from which to obtain folders.
    """
    return list_objects(service_instance, vim.Folder)


def list_dvs(service_instance):
    """
    Returns a list of distributed virtual switches associated with a given service instance.

    service_instance
        The Service Instance Object from which to obtain distributed virtual switches.
    """
    return list_objects(service_instance, vim.DistributedVirtualSwitch)


def list_vapps(service_instance):
    """
    Returns a list of vApps associated with a given service instance.

    service_instance
        The Service Instance Object from which to obtain vApps.
    """
    return list_objects(service_instance, vim.VirtualApp)


def list_portgroups(service_instance):
    """
    Returns a list of distributed virtual portgroups associated with a given service instance.

    service_instance
        The Service Instance Object from which to obtain distributed virtual switches.
    """
    return list_objects(service_instance, vim.dvs.DistributedVirtualPortgroup)


def wait_for_task(task, instance_name, task_type, sleep_seconds=1, log_level="debug"):
    """
    Waits for a task to be completed.

    task
        The task to wait for.

    instance_name
        The name of the ESXi host, vCenter Server, or Virtual Machine that
        the task is being run on.

    task_type
        The type of task being performed. Useful information for debugging purposes.

    sleep_seconds
        The number of seconds to wait before querying the task again.
        Defaults to ``1`` second.

    log_level
        The level at which to log task information. Default is ``debug``,
        but ``info`` is also supported.
    """
    time_counter = 0
    start_time = time.time()
    log.trace("task = %s, task_type = %s", task, task.__class__.__name__)
    try:
        task_info = task.info
    except vim.fault.NoPermission as exc:
        log.exception(exc)
        raise salt.exceptions.VMwareApiError(
            "Not enough permissions. Required privilege: " "{}".format(exc.privilegeId)
        )
    except vim.fault.FileNotFound as exc:
        log.exception(exc)
        raise salt.exceptions.VMwareFileNotFoundError(exc.msg)
    except vim.fault.VimFault as exc:
        log.exception(exc)
        raise salt.exceptions.VMwareApiError(exc.msg)
    except vmodl.RuntimeFault as exc:
        log.exception(exc)
        raise salt.exceptions.VMwareRuntimeError(exc.msg)
    while task_info.state == "running" or task_info.state == "queued":
        if time_counter % sleep_seconds == 0:
            msg = "[ {} ] Waiting for {} task to finish [{} s]".format(
                instance_name, task_type, time_counter
            )
            if log_level == "info":
                log.info(msg)
            else:
                log.debug(msg)
        time.sleep(1.0 - ((time.time() - start_time) % 1.0))
        time_counter += 1
        try:
            task_info = task.info
        except vim.fault.NoPermission as exc:
            log.exception(exc)
            raise salt.exceptions.VMwareApiError(
                "Not enough permissions. Required privilege: " "{}".format(exc.privilegeId)
            )
        except vim.fault.FileNotFound as exc:
            log.exception(exc)
            raise salt.exceptions.VMwareFileNotFoundError(exc.msg)
        except vim.fault.VimFault as exc:
            log.exception(exc)
            raise salt.exceptions.VMwareApiError(exc.msg)
        except vmodl.RuntimeFault as exc:
            log.exception(exc)
            raise salt.exceptions.VMwareRuntimeError(exc.msg)
    if task_info.state == "success":
        msg = "[ {} ] Successfully completed {} task in {} seconds".format(
            instance_name, task_type, time_counter
        )
        if log_level == "info":
            log.info(msg)
        else:
            log.debug(msg)
        # task is in a successful state
        return task_info.result
    else:
        # task is in an error state
        try:
            raise task_info.error
        except vim.fault.NoPermission as exc:
            log.exception(exc)
            raise salt.exceptions.VMwareApiError(
                "Not enough permissions. Required privilege: " "{}".format(exc.privilegeId)
            )
        except vim.fault.FileNotFound as exc:
            log.exception(exc)
            raise salt.exceptions.VMwareFileNotFoundError(exc.msg)
        except vim.fault.VimFault as exc:
            log.exception(exc)
            raise salt.exceptions.VMwareApiError(exc.msg)
        except vmodl.fault.SystemError as exc:
            log.exception(exc)
            raise salt.exceptions.VMwareSystemError(exc.msg)
        except vmodl.fault.InvalidArgument as exc:
            log.exception(exc)
            exc_message = exc.msg
            if exc.faultMessage:
                exc_message = "{} ({})".format(exc_message, exc.faultMessage[0].message)
            raise salt.exceptions.VMwareApiError(exc_message)


def get_vm_by_property(
    service_instance,
    name,
    datacenter=None,
    vm_properties=None,
    traversal_spec=None,
    parent_ref=None,
):
    """
    Get virtual machine properties based on the traversal specs and properties list,
    returns Virtual Machine object with properties.

    service_instance
        Service instance object to access vCenter

    name
        Name of the virtual machine.

    datacenter
        Datacenter name

    vm_properties
        List of vm properties.

    traversal_spec
        Traversal Spec object(s) for searching.

    parent_ref
        Container Reference object for searching under a given object.
    """
    if datacenter and not parent_ref:
        parent_ref = salt.utils.vmware.get_datacenter(service_instance, datacenter)
    if not vm_properties:
        vm_properties = [
            "name",
            "config.hardware.device",
            "summary.storage.committed",
            "summary.storage.uncommitted",
            "summary.storage.unshared",
            "layoutEx.file",
            "config.guestFullName",
            "config.guestId",
            "guest.net",
            "config.hardware.memoryMB",
            "config.hardware.numCPU",
            "config.files.vmPathName",
            "summary.runtime.powerState",
            "guest.toolsStatus",
        ]
    vm_list = salt.utils.vmware.get_mors_with_properties(
        service_instance,
        vim.VirtualMachine,
        vm_properties,
        container_ref=parent_ref,
        traversal_spec=traversal_spec,
    )
    vm_formatted = [vm for vm in vm_list if vm["name"] == name]
    if not vm_formatted:
        raise salt.exceptions.VMwareObjectRetrievalError("The virtual machine was not found.")
    elif len(vm_formatted) > 1:
        raise salt.exceptions.VMwareMultipleObjectsError(
            " ".join(
                [
                    "Multiple virtual machines were found with the"
                    "same name, please specify a container."
                ]
            )
        )
    return vm_formatted[0]


def get_folder(service_instance, datacenter, placement, base_vm_name=None):
    """
    Returns a Folder Object

    service_instance
        Service instance object

    datacenter
        Name of the datacenter

    placement
        Placement dictionary

    base_vm_name
        Existing virtual machine name (for cloning)
    """
    log.trace("Retrieving folder information")
    if base_vm_name:
        vm_object = get_vm_by_property(service_instance, base_vm_name, vm_properties=["name"])
        vm_props = salt.utils.vmware.get_properties_of_managed_object(
            vm_object, properties=["parent"]
        )
        if "parent" in vm_props:
            folder_object = vm_props["parent"]
        else:
            raise salt.exceptions.VMwareObjectRetrievalError(
                " ".join(["The virtual machine parent", "object is not defined"])
            )
    elif "folder" in placement:
        folder_objects = salt.utils.vmware.get_folders(
            service_instance, [placement["folder"]], datacenter
        )
        if len(folder_objects) > 1:
            raise salt.exceptions.VMwareMultipleObjectsError(
                " ".join(
                    [
                        "Multiple instances are available of the",
                        "specified folder {}".format(placement["folder"]),
                    ]
                )
            )
        folder_object = folder_objects[0]
    elif datacenter:
        datacenter_object = salt.utils.vmware.get_datacenter(service_instance, datacenter)
        dc_props = salt.utils.vmware.get_properties_of_managed_object(
            datacenter_object, properties=["vmFolder"]
        )
        if "vmFolder" in dc_props:
            folder_object = dc_props["vmFolder"]
        else:
            raise salt.exceptions.VMwareObjectRetrievalError(
                "The datacenter vm folder object is not defined"
            )
    return folder_object


def get_placement(service_instance, datacenter, placement=None):
    """
    To create a virtual machine a resource pool needs to be supplied, we would like to use the strictest as possible.

    datacenter
        Name of the datacenter

    placement
        Dictionary with the placement info, cluster, host resource pool name

    return
        Resource pool, cluster and host object if any applies
    """
    log.trace("Retrieving placement information")
    resourcepool_object, placement_object = None, None
    if "host" in placement:
        host_objects = get_hosts(
            service_instance, datacenter_name=datacenter, host_names=[placement["host"]]
        )
        if not host_objects:
            raise salt.exceptions.VMwareObjectRetrievalError(
                " ".join(
                    [
                        "The specified host",
                        "{} cannot be found.".format(placement["host"]),
                    ]
                )
            )
        try:
            host_props = get_properties_of_managed_object(
                host_objects[0], properties=["resourcePool"]
            )
            resourcepool_object = host_props["resourcePool"]
        except vmodl.query.InvalidProperty:
            traversal_spec = vmodl.query.PropertyCollector.TraversalSpec(
                path="parent",
                skip=True,
                type=vim.HostSystem,
                selectSet=[
                    vmodl.query.PropertyCollector.TraversalSpec(
                        path="resourcePool", skip=False, type=vim.ClusterComputeResource
                    )
                ],
            )
            resourcepools = get_mors_with_properties(
                service_instance,
                vim.ResourcePool,
                container_ref=host_objects[0],
                property_list=["name"],
                traversal_spec=traversal_spec,
            )
            if resourcepools:
                resourcepool_object = resourcepools[0]["object"]
            else:
                raise salt.exceptions.VMwareObjectRetrievalError(
                    "The resource pool of host {} cannot be found.".format(placement["host"])
                )
        placement_object = host_objects[0]
    elif "resourcepool" in placement:
        resourcepool_objects = get_resource_pools(
            service_instance, [placement["resourcepool"]], datacenter_name=datacenter
        )
        if len(resourcepool_objects) > 1:
            raise salt.exceptions.VMwareMultipleObjectsError(
                " ".join(
                    [
                        "Multiple instances are available of the",
                        "specified host {}.".format(placement["host"]),
                    ]
                )
            )
        resourcepool_object = resourcepool_objects[0]
        res_props = get_properties_of_managed_object(resourcepool_object, properties=["parent"])
        if "parent" in res_props:
            placement_object = res_props["parent"]
        else:
            raise salt.exceptions.VMwareObjectRetrievalError(
                " ".join(["The resource pool's parent", "object is not defined"])
            )
    elif "cluster" in placement:
        datacenter_object = get_datacenter(service_instance, datacenter)
        cluster_object = get_cluster(datacenter_object, placement["cluster"])
        clus_props = get_properties_of_managed_object(cluster_object, properties=["resourcePool"])
        if "resourcePool" in clus_props:
            resourcepool_object = clus_props["resourcePool"]
        else:
            raise salt.exceptions.VMwareObjectRetrievalError(
                " ".join(["The cluster's resource pool", "object is not defined"])
            )
        placement_object = cluster_object
    else:
        # We are checking the schema for this object, this exception should never be raised
        raise salt.exceptions.VMwareObjectRetrievalError(" ".join(["Placement is not defined."]))
    return (resourcepool_object, placement_object)


def convert_to_kb(unit, size):
    """
    Converts the given size to KB based on the unit, returns a long integer.

    unit
        Unit of the size eg. GB; Note: to VMware a GB is the same as GiB = 1024MiB
    size
        Number which represents the size
    """
    if unit.lower() == "gb":
        # vCenter needs long value
        target_size = int(size * 1024 * 1024)
    elif unit.lower() == "mb":
        target_size = int(size * 1024)
    elif unit.lower() == "kb":
        target_size = int(size)
    else:
        raise salt.exceptions.ArgumentValueError("The unit is not specified")
    return {"size": target_size, "unit": "KB"}


def power_cycle_vm(virtual_machine, action="on"):
    """
    Powers on/off a virtual machine specified by its name.

    virtual_machine
        vim.VirtualMachine object to power on/off virtual machine

    action
        Operation option to power on/off the machine
    """
    if action == "on":
        try:
            task = virtual_machine.PowerOn()
            task_name = "power on"
        except vim.fault.NoPermission as exc:
            log.exception(exc)
            raise salt.exceptions.VMwareApiError(
                "Not enough permissions. Required privilege: " "{}".format(exc.privilegeId)
            )
        except vim.fault.VimFault as exc:
            log.exception(exc)
            raise salt.exceptions.VMwareApiError(exc.msg)
        except vmodl.RuntimeFault as exc:
            log.exception(exc)
            raise salt.exceptions.VMwareRuntimeError(exc.msg)
    elif action == "off":
        try:
            task = virtual_machine.PowerOff()
            task_name = "power off"
        except vim.fault.NoPermission as exc:
            log.exception(exc)
            raise salt.exceptions.VMwareApiError(
                "Not enough permissions. Required privilege: " "{}".format(exc.privilegeId)
            )
        except vim.fault.VimFault as exc:
            log.exception(exc)
            raise salt.exceptions.VMwareApiError(exc.msg)
        except vmodl.RuntimeFault as exc:
            log.exception(exc)
            raise salt.exceptions.VMwareRuntimeError(exc.msg)
    else:
        raise salt.exceptions.ArgumentValueError("The given action is not supported")
    try:
        wait_for_task(task, get_managed_object_name(virtual_machine), task_name)
    except salt.exceptions.VMwareFileNotFoundError as exc:
        raise salt.exceptions.VMwarePowerOnError(
            " ".join(
                [
                    "An error occurred during power",
                    "operation, a file was not found: {}".format(exc),
                ]
            )
        )
    return virtual_machine


def create_vm(vm_name, vm_config_spec, folder_object, resourcepool_object, host_object=None):
    """
    Creates virtual machine from config spec

    vm_name
        Virtual machine name to be created

    vm_config_spec
        Virtual Machine Config Spec object

    folder_object
        vm Folder managed object reference

    resourcepool_object
        Resource pool object where the machine will be created

    host_object
        Host object where the machine will ne placed (optional)

    return
        Virtual Machine managed object reference
    """
    try:
        if host_object and isinstance(host_object, vim.HostSystem):
            task = folder_object.CreateVM_Task(
                vm_config_spec, pool=resourcepool_object, host=host_object
            )
        else:
            task = folder_object.CreateVM_Task(vm_config_spec, pool=resourcepool_object)
    except vim.fault.NoPermission as exc:
        log.exception(exc)
        raise salt.exceptions.VMwareApiError(
            "Not enough permissions. Required privilege: " "{}".format(exc.privilegeId)
        )
    except vim.fault.VimFault as exc:
        log.exception(exc)
        raise salt.exceptions.VMwareApiError(exc.msg)
    except vmodl.RuntimeFault as exc:
        log.exception(exc)
        raise salt.exceptions.VMwareRuntimeError(exc.msg)
    vm_object = wait_for_task(task, vm_name, "CreateVM Task", 10, "info")
    return vm_object


def register_vm(datacenter, name, vmx_path, resourcepool_object, host_object=None):
    """
    Registers a virtual machine to the inventory with the given vmx file, on success
    it returns the vim.VirtualMachine managed object reference

    datacenter
        Datacenter object of the virtual machine, vim.Datacenter object

    name
        Name of the virtual machine

    vmx_path:
        Full path to the vmx file, datastore name should be included

    resourcepool
        Placement resource pool of the virtual machine, vim.ResourcePool object

    host
        Placement host of the virtual machine, vim.HostSystem object
    """
    try:
        if host_object:
            task = datacenter.vmFolder.RegisterVM_Task(
                path=vmx_path,
                name=name,
                asTemplate=False,
                host=host_object,
                pool=resourcepool_object,
            )
        else:
            task = datacenter.vmFolder.RegisterVM_Task(
                path=vmx_path, name=name, asTemplate=False, pool=resourcepool_object
            )
    except vim.fault.NoPermission as exc:
        log.exception(exc)
        raise salt.exceptions.VMwareApiError(
            "Not enough permissions. Required privilege: " "{}".format(exc.privilegeId)
        )
    except vim.fault.VimFault as exc:
        log.exception(exc)
        raise salt.exceptions.VMwareApiError(exc.msg)
    except vmodl.RuntimeFault as exc:
        log.exception(exc)
        raise salt.exceptions.VMwareRuntimeError(exc.msg)
    try:
        vm_ref = wait_for_task(task, name, "RegisterVM Task")
    except salt.exceptions.VMwareFileNotFoundError as exc:
        raise salt.exceptions.VMwareVmRegisterError(
            "An error occurred during registration operation, the "
            "configuration file was not found: {}".format(exc)
        )
    return vm_ref


def update_vm(vm_ref, vm_config_spec):
    """
    Updates the virtual machine configuration with the given object

    vm_ref
        Virtual machine managed object reference

    vm_config_spec
        Virtual machine config spec object to update
    """
    vm_name = get_managed_object_name(vm_ref)
    log.trace("Updating vm '%s'", vm_name)
    try:
        task = vm_ref.ReconfigVM_Task(vm_config_spec)
    except vim.fault.NoPermission as exc:
        log.exception(exc)
        raise salt.exceptions.VMwareApiError(
            "Not enough permissions. Required privilege: " "{}".format(exc.privilegeId)
        )
    except vim.fault.VimFault as exc:
        log.exception(exc)
        raise salt.exceptions.VMwareApiError(exc.msg)
    except vmodl.RuntimeFault as exc:
        log.exception(exc)
        raise salt.exceptions.VMwareRuntimeError(exc.msg)
    vm_ref = wait_for_task(task, vm_name, "ReconfigureVM Task")
    return vm_ref


def delete_vm(vm_ref):
    """
    Destroys the virtual machine

    vm_ref
        Managed object reference of a virtual machine object
    """
    vm_name = get_managed_object_name(vm_ref)
    log.trace("Destroying vm '%s'", vm_name)
    try:
        task = vm_ref.Destroy_Task()
    except vim.fault.NoPermission as exc:
        log.exception(exc)
        raise salt.exceptions.VMwareApiError(
            "Not enough permissions. Required privilege: " "{}".format(exc.privilegeId)
        )
    except vim.fault.VimFault as exc:
        log.exception(exc)
        raise salt.exceptions.VMwareApiError(exc.msg)
    except vmodl.RuntimeFault as exc:
        log.exception(exc)
        raise salt.exceptions.VMwareRuntimeError(exc.msg)
    wait_for_task(task, vm_name, "Destroy Task")


def unregister_vm(vm_ref):
    """
    Destroys the virtual machine

    vm_ref
        Managed object reference of a virtual machine object
    """
    vm_name = get_managed_object_name(vm_ref)
    log.trace("Destroying vm '%s'", vm_name)
    try:
        vm_ref.UnregisterVM()
    except vim.fault.NoPermission as exc:
        log.exception(exc)
        raise salt.exceptions.VMwareApiError(
            "Not enough permissions. Required privilege: " "{}".format(exc.privilegeId)
        )
    except vim.fault.VimFault as exc:
        raise salt.exceptions.VMwareApiError(exc.msg)
    except vmodl.RuntimeFault as exc:
        raise salt.exceptions.VMwareRuntimeError(exc.msg)


def get_proxy_target(service_instance):
    """
    Returns the target object of a proxy.

    If the object doesn't exist a VMwareObjectRetrievalError is raised

    service_instance
        Service instance (vim.ServiceInstance) of the vCenter/ESXi host.
    """
    proxy_type = get_proxy_type()
    if not salt.utils.vmware.is_connection_to_a_vcenter(service_instance):
        raise CommandExecutionError(
            "'_get_proxy_target' not supported " "when connected via the ESXi host"
        )
    reference = None
    if proxy_type == "esxcluster":
        (
            host,
            username,
            password,
            protocol,
            port,
            mechanism,
            principal,
            domain,
            datacenter,
            cluster,
        ) = _get_esxcluster_proxy_details()

        dc_ref = salt.utils.vmware.get_datacenter(service_instance, datacenter)
        reference = salt.utils.vmware.get_cluster(dc_ref, cluster)
    elif proxy_type == "esxdatacenter":
        # esxdatacenter proxy
        (
            host,
            username,
            password,
            protocol,
            port,
            mechanism,
            principal,
            domain,
            datacenter,
        ) = _get_esxdatacenter_proxy_details()

        reference = salt.utils.vmware.get_datacenter(service_instance, datacenter)
    elif proxy_type == "vcenter":
        # vcenter proxy - the target is the root folder
        reference = salt.utils.vmware.get_root_folder(service_instance)
    elif proxy_type == "esxi":
        # esxi proxy
        details = __proxy__["esxi.get_details"]()
        if "vcenter" not in details:
            raise InvalidEntityError(
                "Proxies connected directly to ESXi " "hosts are not supported"
            )
        references = salt.utils.vmware.get_hosts(service_instance, host_names=details["esxi_host"])
        if not references:
            raise VMwareObjectRetrievalError(
                "ESXi host '{}' was not found".format(details["esxi_host"])
            )
        reference = references[0]
    log.trace("reference = {}".format(reference))
    return reference


def _get_esxdatacenter_proxy_details():
    """
    Returns the running esxdatacenter's proxy details
    """
    det = __salt__["esxdatacenter.get_details"]()
    return (
        det.get("vcenter"),
        det.get("username"),
        det.get("password"),
        det.get("protocol"),
        det.get("port"),
        det.get("mechanism"),
        det.get("principal"),
        det.get("domain"),
        det.get("datacenter"),
    )


def _get_esxcluster_proxy_details():
    """
    Returns the running esxcluster's proxy details
    """
    det = __salt__["esxcluster.get_details"]()
    return (
        det.get("vcenter"),
        det.get("username"),
        det.get("password"),
        det.get("protocol"),
        det.get("port"),
        det.get("mechanism"),
        det.get("principal"),
        det.get("domain"),
        det.get("datacenter"),
        det.get("cluster"),
    )


def _get_esxi_proxy_details():
    """
    Returns the running esxi's proxy details
    """
    det = __proxy__["esxi.get_details"]()
    host = det.get("host")
    if det.get("vcenter"):
        host = det["vcenter"]
    esxi_hosts = None
    if det.get("esxi_host"):
        esxi_hosts = [det["esxi_host"]]
    return (
        host,
        det.get("username"),
        det.get("password"),
        det.get("protocol"),
        det.get("port"),
        det.get("mechanism"),
        det.get("principal"),
        det.get("domain"),
        esxi_hosts,
    )


def _get_policy_dict(policy):
    """Returns a dictionary representation of a policy"""
    profile_dict = {
        "name": policy.name,
        "description": policy.description,
        "resource_type": policy.resourceType.resourceType,
    }
    subprofile_dicts = []
    if isinstance(policy, pbm.profile.CapabilityBasedProfile) and isinstance(
        policy.constraints, pbm.profile.SubProfileCapabilityConstraints
    ):

        for subprofile in policy.constraints.subProfiles:
            subprofile_dict = {
                "name": subprofile.name,
                "force_provision": subprofile.forceProvision,
            }
            cap_dicts = []
            for cap in subprofile.capability:
                cap_dict = {"namespace": cap.id.namespace, "id": cap.id.id}
                # We assume there is one constraint with one value set
                val = cap.constraint[0].propertyInstance[0].value
                if isinstance(val, pbm.capability.types.Range):
                    val_dict = {"type": "range", "min": val.min, "max": val.max}
                elif isinstance(val, pbm.capability.types.DiscreteSet):
                    val_dict = {"type": "set", "values": val.values}
                else:
                    val_dict = {"type": "scalar", "value": val}
                cap_dict["setting"] = val_dict
                cap_dicts.append(cap_dict)
            subprofile_dict["capabilities"] = cap_dicts
            subprofile_dicts.append(subprofile_dict)
    profile_dict["subprofiles"] = subprofile_dicts
<<<<<<< HEAD
    return profile_dict
=======
    return profile_dict


def _get_datacenter(node):
    """Return a datacenter"""
    dc = None
    while True:
        if isinstance(node, vim.Datacenter):
            dc = node
            break
        try:
            node = node.parent
        except AttributeError:
            break
    return dc
>>>>>>> 5059c1f9
<|MERGE_RESOLUTION|>--- conflicted
+++ resolved
@@ -3971,22 +3971,4 @@
             subprofile_dict["capabilities"] = cap_dicts
             subprofile_dicts.append(subprofile_dict)
     profile_dict["subprofiles"] = subprofile_dicts
-<<<<<<< HEAD
-    return profile_dict
-=======
-    return profile_dict
-
-
-def _get_datacenter(node):
-    """Return a datacenter"""
-    dc = None
-    while True:
-        if isinstance(node, vim.Datacenter):
-            dc = node
-            break
-        try:
-            node = node.parent
-        except AttributeError:
-            break
-    return dc
->>>>>>> 5059c1f9
+    return profile_dict