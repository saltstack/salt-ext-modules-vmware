--- conflicted
+++ resolved
@@ -70,20 +70,16 @@
         The vswitch name (optional).
 
     service_instance
-<<<<<<< HEAD
-        Use this vCenter service connection instance instead of creating a new one. (optional).
+        Use this vCenter service connection instance instead of creating a new one (optional).
 
     profile
         Profile to use (optional)
-=======
-        Use this vCenter service connection instance instead of creating a new one (optional).
 
     CLI Example:
 
     .. code-block:: bash
 
         salt '*' vmware_vswitch.get hostname=host1 switch_name=vSwitch1
->>>>>>> 0d697b10
     """
     ret = []
     for vswitch in _get(
@@ -131,20 +127,16 @@
         Number of ports to allocate on the virtual switch.
 
     service_instance
-<<<<<<< HEAD
-        Use this vCenter service connection instance instead of creating a new one. (optional).
+        Use this vCenter service connection instance instead of creating a new one (optional).
 
     profile
         Profile to use (optional)
-=======
-        Use this vCenter service connection instance instead of creating a new one (optional).
 
     CLI Example:
 
     .. code-block:: bash
 
         salt '*' vmware_vswitch.add switch_name=vSwitch0 hostname=host1 mtu=1500, nics='["vmnic0", "vmnic1"]', num_ports=256
->>>>>>> 0d697b10
     """
     if not service_instance:
         service_instance = get_service_instance(config=__salt__, profile=profile)
@@ -173,20 +165,16 @@
         The hostname where the switch exists.
 
     service_instance
-<<<<<<< HEAD
-        Use this vCenter service connection instance instead of creating a new one. (optional).
+        Use this vCenter service connection instance instead of creating a new one (optional).
 
     profile
         Profile to use (optional)
-=======
-        Use this vCenter service connection instance instead of creating a new one (optional).
-
+        
     CLI Example:
 
     .. code-block:: bash
 
         salt '*' vmware_vswitch.remove switch_name=vSwitch0 host_name=host1
->>>>>>> 0d697b10
     """
     if not service_instance:
         service_instance = get_service_instance(config=__salt__, profile=profile)
