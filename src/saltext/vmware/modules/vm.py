--- conflicted
+++ resolved
@@ -31,20 +31,16 @@
     Returns virtual machines.
 
     service_instance
-<<<<<<< HEAD
-        Use this vCenter service connection instance instead of creating a new one. (optional).
-
-    profile
-        Profile to use (optional)
-=======
-        (optional) The Service Instance from which to obtain managed object references.
+        (optional) The Service Instance from which to obtain managed object references.
+
+    profile
+        Profile to use (optional)
 
     CLI Example:
 
     .. code-block:: bash
 
         salt '*' vmware_vm.list
->>>>>>> 0d697b10
     """
     if service_instance is None:
         service_instance = connect.get_service_instance(config=__salt__, profile=profile)
@@ -56,20 +52,16 @@
     Returns virtual machines tempates.
 
     service_instance
-<<<<<<< HEAD
-        Use this vCenter service connection instance instead of creating a new one. (optional).
-
-    profile
-        Profile to use (optional)
-=======
-        (optional) The Service Instance from which to obtain managed object references.
+        (optional) The Service Instance from which to obtain managed object references.
+
+    profile
+        Profile to use (optional)
 
     CLI Example:
 
     .. code-block:: bash
 
         salt '*' vmware_vm.list_templates
->>>>>>> 0d697b10
     """
     if service_instance is None:
         service_instance = connect.get_service_instance(config=__salt__, profile=profile)
@@ -84,20 +76,16 @@
         The name of the virtual machine.
 
     service_instance
-<<<<<<< HEAD
-        Use this vCenter service connection instance instead of creating a new one. (optional).
-
-    profile
-        Profile to use (optional)
-=======
         The Service Instance from which to obtain managed object references.
 
+    profile
+        Profile to use (optional)
+
     CLI Example:
 
     .. code-block:: bash
 
         salt '*' vmware_vm.path vm_name=vm01
->>>>>>> 0d697b10
     """
     if service_instance is None:
         service_instance = connect.get_service_instance(config=__salt__, profile=profile)
@@ -228,20 +216,16 @@
         The name of the esxi host to create the vitual machine on.
 
     service_instance
-<<<<<<< HEAD
-        Use this vCenter service connection instance instead of creating a new one. (optional).
-
-    profile
-        Profile to use (optional)
-=======
-        (optional) The Service Instance from which to obtain managed object references.
+        (optional) The Service Instance from which to obtain managed object references.
+
+    profile
+        Profile to use (optional)
 
     CLI Example:
 
     .. code-block:: bash
 
         salt '*' vmware_vm.deploy_template vm_name=vm01 template_name=template1 host_name=host1
->>>>>>> 0d697b10
     """
     if service_instance is None:
         service_instance = connect.get_service_instance(config=__salt__, profile=profile)
@@ -275,20 +259,16 @@
         (optional) The name of the virtual machine to get info on.
 
     service_instance
-<<<<<<< HEAD
-        Use this vCenter service connection instance instead of creating a new one. (optional).
-
-    profile
-        Profile to use (optional)
-=======
-        (optional) The Service Instance from which to obtain managed object references.
+        (optional) The Service Instance from which to obtain managed object references.
+
+    profile
+        Profile to use (optional)
 
     CLI Example:
 
     .. code-block:: bash
 
         salt '*' vmware_vm.info vm_name=vm01
->>>>>>> 0d697b10
     """
     vms = []
     info = {}
@@ -350,20 +330,16 @@
         (optional) The name of the datacenter containing the virtual machine you want to manage.
 
     service_instance
-<<<<<<< HEAD
-        Use this vCenter service connection instance instead of creating a new one. (optional).
-
-    profile
-        Profile to use (optional)
-=======
-        (optional) The Service Instance from which to obtain managed object references.
+        (optional) The Service Instance from which to obtain managed object references.
+
+    profile
+        Profile to use (optional)
 
     CLI Example:
 
     .. code-block:: bash
 
         salt '*' vmware_vm.power_state vm_name=vm01 state=powered-on datacenter_name=dc1
->>>>>>> 0d697b10
     """
     log.trace(f"Managing power state of virtual machine {vm_name} to {state}")
     if service_instance is None:
@@ -434,20 +410,16 @@
         (boolean, optional) Defaults to False.
 
     service_instance
-<<<<<<< HEAD
-        Use this vCenter service connection instance instead of creating a new one. (optional).
-
-    profile
-        Profile to use (optional)
-=======
-        (optional) The Service Instance from which to obtain managed object references.
+        (optional) The Service Instance from which to obtain managed object references.
+
+    profile
+        Profile to use (optional)
 
     CLI Example:
 
     .. code-block:: bash
 
         salt '*' vmware_vm.boot_manager vm_name=vm01 order='["cdrom", "disk", "ethernet"]' delay=5000 enter_bios_setup=False retry_delay=5000 efi_secure_boot_enabled=False
->>>>>>> 0d697b10
     """
     if service_instance is None:
         service_instance = connect.get_service_instance(config=__salt__, profile=profile)
@@ -505,20 +477,16 @@
         (optional) The name of the datacenter containing the virtual machine.
 
     service_instance
-<<<<<<< HEAD
-        Use this vCenter service connection instance instead of creating a new one. (optional).
-
-    profile
-        Profile to use (optional)
-=======
-        (optional) The Service Instance from which to obtain managed object references.
+        (optional) The Service Instance from which to obtain managed object references.
+
+    profile
+        Profile to use (optional)
 
     CLI Example:
 
     .. code-block:: bash
 
         salt '*' vmware_vm.create_snapshot vm_name=vm01 snapshot_name=backup_snapshot_1 description="This snapshot is a backup of vm01" include_memory=False quiesce=True datacenter_name=dc1
->>>>>>> 0d697b10
     """
 
     if service_instance is None:
@@ -568,20 +536,16 @@
         (optional) The name of the datacenter containing the virtual machine.
 
     service_instance
-<<<<<<< HEAD
-        Use this vCenter service connection instance instead of creating a new one. (optional).
-
-    profile
-        Profile to use (optional)
-=======
-        (optional) The Service Instance from which to obtain managed object references.
+        (optional) The Service Instance from which to obtain managed object references.
+
+    profile
+        Profile to use (optional)
 
     CLI Example:
 
     .. code-block:: bash
 
         salt '*' vmware_vm.destroy_snapshot vm_name=vm01 snapshot_name=backup_snapshot_1 snapshot_id=1 remove_children=False datacenter_name=dc1
->>>>>>> 0d697b10
     """
     if service_instance is None:
         service_instance = connect.get_service_instance(config=__salt__, profile=profile)
@@ -607,20 +571,16 @@
         (optional) The name of the virtual machine to get info on.
 
     service_instance
-<<<<<<< HEAD
-        Use this vCenter service connection instance instead of creating a new one. (optional).
-
-    profile
-        Profile to use (optional)
-=======
-        (optional) The Service Instance from which to obtain managed object references.
+        (optional) The Service Instance from which to obtain managed object references.
+
+    profile
+        Profile to use (optional)
 
     CLI Example:
 
     .. code-block:: bash
 
         salt '*' vmware_vm.snapshot vm_name=vm01 datacenter_name=dc1
->>>>>>> 0d697b10
     """
     if service_instance is None:
         service_instance = connect.get_service_instance(config=__salt__, profile=profile)
@@ -662,20 +622,16 @@
         The name of the datacenter containing the datastore.
 
     service_instance
-<<<<<<< HEAD
-        Use this vCenter service connection instance instead of creating a new one. (optional).
-
-    profile
-        Profile to use (optional)
-=======
-        (optional) The Service Instance from which to obtain managed object references.
+        (optional) The Service Instance from which to obtain managed object references.
+
+    profile
+        Profile to use (optional)
 
     CLI Example:
 
     .. code-block:: bash
 
         salt '*' vmware_vm.relocate vm_name=vm01 new_host_name=host1 datastore_name=ds01
->>>>>>> 0d697b10
     """
     if service_instance is None:
         service_instance = connect.get_service_instance(config=__salt__, profile=profile)
