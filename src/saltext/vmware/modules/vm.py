# SPDX-License-Identifier: Apache-2.0
import json
import logging

import salt.exceptions
import salt.utils.platform
import saltext.vmware.utils.common as utils_common
import saltext.vmware.utils.connect as connect
import saltext.vmware.utils.datastore as utils_datastore
import saltext.vmware.utils.vm as utils_vm

log = logging.getLogger(__name__)

try:
    from pyVmomi import vim, VmomiSupport

    HAS_PYVMOMI = True
except ImportError:
    HAS_PYVMOMI = False

__virtualname__ = "vmware_vm"
__proxyenabled__ = ["vmware_vm"]
__func_alias__ = {"list_": "list"}


def __virtual__():
    return __virtualname__


def list_(
    service_instance=None, datacenter_name=None, cluster_name=None, host_name=None, profile=None
):
    """
    Returns virtual machines.

    datacenter_name
        Filter by this datacenter name (required when cluster is specified)

    cluster_name
        Filter by this cluster name (optional)

    host_name
        Filter by this host name (optional)

    service_instance
        (optional) The Service Instance from which to obtain managed object references.

    profile
        Profile to use (optional)

    CLI Example:

    .. code-block:: bash

        salt '*' vmware_vm.list
    """
    log.debug("Running vmware_vm.list")
    service_instance = service_instance or connect.get_service_instance(
        config=__opts__, profile=profile
    )
    return utils_vm.list_vms(
        service_instance=service_instance,
        host_name=host_name,
        cluster_name=cluster_name,
        datacenter_name=datacenter_name,
    )


def list_templates(service_instance=None, profile=None):
    """
    Returns virtual machines tempates.

    service_instance
        (optional) The Service Instance from which to obtain managed object references.

    profile
        Profile to use (optional)

    CLI Example:

    .. code-block:: bash

        salt '*' vmware_vm.list_templates
    """
    service_instance = service_instance or connect.get_service_instance(
        config=__opts__, profile=profile
    )
    return utils_vm.list_vm_templates(service_instance)


def path(vm_name, service_instance=None, profile=None):
    """
    Returns specified virtual machine path.

    vm_name
        The name of the virtual machine.

    service_instance
        The Service Instance from which to obtain managed object references.

    profile
        Profile to use (optional)

    CLI Example:

    .. code-block:: bash

        salt '*' vmware_vm.path vm_name=vm01
    """
    service_instance = service_instance or connect.get_service_instance(
        config=__opts__, profile=profile
    )
    vm_ref = utils_common.get_mor_by_property(
        service_instance,
        vim.VirtualMachine,
        vm_name,
    )
    return utils_common.get_path(vm_ref, service_instance)


def _deploy_ovf(name, host_name, ovf, service_instance=None, profile=None):
    """
    Helper fuctions that takes in a OVF file to create a virtual machine.

    Returns virtual machine reference.

    name
        The name of the virtual machine to be created.

    host_name
        The name of the esxi host to create the vitual machine on.

    ovf_path
        The path to the Open Virtualization Format that contains a configuration of a virtual machine.

    service_instance
        Use this vCenter service connection instance instead of creating a new one. (optional).

    profile
        Profile to use (optional)
    """
    service_instance = service_instance or connect.get_service_instance(
        config=__opts__, profile=profile
    )

    vms = list_(service_instance)
    if name in vms:
        raise salt.exceptions.CommandExecutionError("Duplicate virtual machine name.")

    content = service_instance.content
    manager = content.ovfManager
    spec_params = vim.OvfManager.CreateImportSpecParams(entityName=name)

    resources = utils_common.deployment_resources(host_name, service_instance)

    import_spec = manager.CreateImportSpec(
        ovf, resources["resource_pool"], resources["destination_host"].datastore[0], spec_params
    )
    errors = [e.msg for e in import_spec.error]
    if errors:
        log.exception(errors)
        raise salt.exceptions.VMwareApiError(errors)
    vm_ref = utils_vm.create_vm(
        name,
        import_spec.importSpec.configSpec,
        resources["datacenter"].vmFolder,
        resources["resource_pool"],
        resources["destination_host"],
    )
    return vm_ref


def deploy_ovf(vm_name, host_name, ovf_path, service_instance=None):
    """
    Deploy a virtual machine from an OVF

    vm_name
        The name of the virtual machine to be created.

    host_name
        The name of the esxi host to create the vitual machine on.

    ovf_path
        The path to the Open Virtualization Format that contains a configuration of a virtual machine.

    service_instance
        (optional) The Service Instance from which to obtain managed object references.

    CLI Example:

    .. code-block:: bash

        salt '*' vmware_vm.deploy_ovf vm_name=vm01 host_name=host1 ovf_path=/tmp/appliance.ovf
    """
    ovf = utils_vm.read_ovf_file(ovf_path)
    _deploy_ovf(vm_name, host_name, ovf, service_instance)
    return {"deployed": True}


def deploy_ova(vm_name, host_name, ova_path, service_instance=None):
    """
    Deploy a virtual machine from an OVA

    vm_name
        The name of the virtual machine to be created.

    host_name
        The name of the esxi host to create the vitual machine on.

    ova_path
        The path to the Open Virtualization Appliance that contains a compressed configuration of a virtual machine.

    service_instance
        (optional) The Service Instance from which to obtain managed object references.

    CLI Example:

    .. code-block:: bash

        salt '*' vmware_vm.deploy_ova vm_name=vm01 host_name=host1 ova_path=/tmp/appliance.ova
    """
    ovf = utils_vm.read_ovf_from_ova(ova_path)
    _deploy_ovf(vm_name, host_name, ovf, service_instance)
    return {"deployed": True}


def deploy_template(vm_name, template_name, host_name, service_instance=None, profile=None):
    """
    Deploy a virtual machine from a template virtual machine.

    vm_name
        The name of the virtual machine to be created.

    template_name
        The name of the template to clone from.

    host_name
        The name of the esxi host to create the vitual machine on.

    service_instance
        (optional) The Service Instance from which to obtain managed object references.

    profile
        Profile to use (optional)

    CLI Example:

    .. code-block:: bash

        salt '*' vmware_vm.deploy_template vm_name=vm01 template_name=template1 host_name=host1
    """
    service_instance = service_instance or connect.get_service_instance(
        config=__opts__, profile=profile
    )

    vms = list_(service_instance)
    if vm_name in vms:
        raise salt.exceptions.CommandExecutionError("Duplicate virtual machine name.")

    template_vms = list_templates(service_instance)
    if template_name not in template_vms:
        raise salt.exceptions.CommandExecutionError("Template does not exist.")

    template = utils_common.get_mor_by_property(service_instance, vim.VirtualMachine, template_name)
    resources = utils_common.deployment_resources(host_name, service_instance)

    relospec = vim.vm.RelocateSpec()
    relospec.pool = resources["resource_pool"]

    clonespec = vim.vm.CloneSpec()
    clonespec.location = relospec

    utils_vm.clone_vm(vm_name, resources["datacenter"].vmFolder, template, clonespec)
    return {"deployed": True}


def info(vm_name=None, service_instance=None, profile=None):
    """
    Return basic info about a vSphere VM guest

    vm_name
        (optional) The name of the virtual machine to get info on.

    service_instance
        (optional) The Service Instance from which to obtain managed object references.

    profile
        Profile to use (optional)

    CLI Example:

    .. code-block:: bash

        salt '*' vmware_vm.info vm_name=vm01
    """
    vms = []
    info = {}
    service_instance = service_instance or connect.get_service_instance(
        config=__opts__, profile=profile
    )

    if vm_name:
        vms.append(
            utils_common.get_mor_by_property(
                service_instance,
                vim.VirtualMachine,
                vm_name,
            )
        )

    else:
        for dc in service_instance.content.rootFolder.childEntity:
            for i in dc.vmFolder.childEntity:
                if isinstance(i, vim.VirtualMachine):
                    vms.append(i)

    for vm in vms:
        datacenter_ref = utils_common.get_parent_type(vm, vim.Datacenter)
        mac_address = utils_vm.get_mac_address(vm)
        network = utils_vm.get_network(vm)
        tags = []
        for tag in vm.tag:
            tags.append(tag.name)
        folder_path = utils_common.get_path(vm, service_instance)
        info[vm.summary.config.name] = {
            "guest_name": vm.summary.config.name,
            "guest_fullname": vm.summary.guest.guestFullName,
            "power_state": vm.summary.runtime.powerState,
            "ip_address": vm.summary.guest.ipAddress,
            "mac_address": mac_address,
            "uuid": vm.summary.config.uuid,
            "vm_network": network,
            "esxi_hostname": vm.summary.runtime.host.name,
            "datacenter": datacenter_ref.name,
            "cluster": vm.summary.runtime.host.parent.name,
            "tags": tags,
            "folder": folder_path,
            "moid": vm._moId,
        }
    return info


def power_state(vm_name, state, datacenter_name=None, service_instance=None, profile=None):
    """
    Manages the power state of a virtual machine.

    vm_name
        The name of the virtual machine.

    state
        The state you want the specified virtual machine in (powered-on,powered-off,suspend,reset).

    datacenter_name
        (optional) The name of the datacenter containing the virtual machine you want to manage.

    service_instance
        (optional) The Service Instance from which to obtain managed object references.

    profile
        Profile to use (optional)

    CLI Example:

    .. code-block:: bash

        salt '*' vmware_vm.power_state vm_name=vm01 state=powered-on datacenter_name=dc1
    """
    log.trace(f"Managing power state of virtual machine {vm_name} to {state}")
    service_instance = service_instance or connect.get_service_instance(
        config=__opts__, profile=profile
    )

    if datacenter_name:
        dc_ref = utils_common.get_mor_by_property(service_instance, vim.Datacenter, datacenter_name)
        vm_ref = utils_common.get_mor_by_property(
            service_instance, vim.VirtualMachine, vm_name, "name", dc_ref
        )
    else:
        vm_ref = utils_common.get_mor_by_property(service_instance, vim.VirtualMachine, vm_name)
    if state == "powered-on" and vm_ref.summary.runtime.powerState == "poweredOn":
        result = {
            "comment": "Virtual machine is already powered on",
            "changes": {"state": vm_ref.summary.runtime.powerState},
        }
        return result
    elif state == "powered-off" and vm_ref.summary.runtime.powerState == "poweredOff":
        result = {
            "comment": "Virtual machine is already powered off",
            "changes": {"state": vm_ref.summary.runtime.powerState},
        }
        return result
    elif state == "suspend" and vm_ref.summary.runtime.powerState == "suspended":
        result = {
            "comment": "Virtual machine is already suspended",
            "changes": {"state": vm_ref.summary.runtime.powerState},
        }
        return result
    result_ref_vm = utils_vm.power_cycle_vm(vm_ref, state)
    result = {
        "comment": f"Virtual machine {state} action succeeded",
        "changes": {"state": result_ref_vm.summary.runtime.powerState},
    }
    return result


def boot_manager(
    vm_name,
    order=["cdrom", "disk", "ethernet", "floppy"],
    delay=0,
    enter_bios_setup=False,
    retry_delay=0,
    efi_secure_boot_enabled=False,
    service_instance=None,
    profile=None,
):
    """
    Manage boot option for a virtual machine

    vm_name
        The name of the virtual machine.

    order
        (List of strings) Boot order of devices. Acceptable strings: cdrom, disk, ethernet, floppy

    delay
        (integer, optional) Boot delay. When powering on or resetting, delay boot order by given milliseconds. Defaults to 0.

    enter_bios_setup
        (boolean, optional) During the next boot, force entry into the BIOS setup screen. Defaults to False.

    retry_delay
        (integer, optional) If the VM fails to find boot device, automatically retry after given milliseconds. Defaults to 0 (do not retry).

    efi_secure_boot_enabled
        (boolean, optional) Defaults to False.

    service_instance
        (optional) The Service Instance from which to obtain managed object references.

    profile
        Profile to use (optional)

    CLI Example:

    .. code-block:: bash

        salt '*' vmware_vm.boot_manager vm_name=vm01 order='["cdrom", "disk", "ethernet"]' delay=5000 enter_bios_setup=False retry_delay=5000 efi_secure_boot_enabled=False
    """
    service_instance = service_instance or connect.get_service_instance(
        config=__opts__, profile=profile
    )

    vm = utils_common.get_mor_by_property(service_instance, vim.VirtualMachine, vm_name)

    boot_order_list = utils_vm.options_order_list(vm, order)

    # we removed the ability to individually set bootRetryEnabled, easily implemented if asked for
    input_opts = {
        "bootOrder": boot_order_list,
        "bootDelay": delay,
        "enterBIOSSetup": enter_bios_setup,
        "bootRetryEnabled": bool(retry_delay),
        "bootRetryDelay": retry_delay,
        "efiSecureBootEnabled": efi_secure_boot_enabled,
    }

    if utils_vm.compare_boot_options(input_opts, vm.config.bootOptions):
        return {"status": "already configured this way"}
    ret = utils_vm.change_boot_options(vm, input_opts)

    return ret


def create_snapshot(
    vm_name,
    snapshot_name,
    description="",
    include_memory=False,
    quiesce=False,
    datacenter_name=None,
    service_instance=None,
    profile=None,
):
    """
    Create snapshot of given vm.

    vm_name
        The name of the virtual machine.

    snapshot_name
        The name for the snapshot being created. Not unique

    description
        Description for the snapshot.

    include_memory
        (boolean, optional) If TRUE, a dump of the internal state of the virtual machine (basically a memory dump) is included in the snapshot.

    quiesce
        (boolean, optional) If TRUE and the virtual machine is powered on when the snapshot is taken, VMware Tools is used to quiesce the file system in the virtual machine.

    datacenter_name
        (optional) The name of the datacenter containing the virtual machine.

    service_instance
        (optional) The Service Instance from which to obtain managed object references.

    profile
        Profile to use (optional)

    CLI Example:

    .. code-block:: bash

        salt '*' vmware_vm.create_snapshot vm_name=vm01 snapshot_name=backup_snapshot_1 description="This snapshot is a backup of vm01" include_memory=False quiesce=True datacenter_name=dc1
    """

    service_instance = service_instance or connect.get_service_instance(
        config=__opts__, profile=profile
    )

    if datacenter_name:
        dc_ref = utils_common.get_mor_by_property(service_instance, vim.Datacenter, datacenter_name)
        vm_ref = utils_common.get_mor_by_property(
            service_instance, vim.VirtualMachine, vm_name, "name", dc_ref
        )
    else:
        vm_ref = utils_common.get_mor_by_property(service_instance, vim.VirtualMachine, vm_name)

    snapshot = utils_vm.create_snapshot(vm_ref, snapshot_name, description, include_memory, quiesce)

    if isinstance(snapshot, vim.vm.Snapshot):
        return {"snapshot": "created"}
    else:
        return {"snapshot": "failed to create"}


def destroy_snapshot(
    vm_name,
    snapshot_name,
    snapshot_id=None,
    remove_children=False,
    datacenter_name=None,
    service_instance=None,
    profile=None,
):
    """
    Destroy snapshot of given vm.

    vm_name
        The name of the virtual machine.

    snapshot_name
        The name for the snapshot being destroyed. Not unique

    snapshot_id
        (optional) ID of snapshot to be destroyed.

    remove_children
        (optional, Bool) Remove snapshots below snapshot being removed in tree.

    datacenter_name
        (optional) The name of the datacenter containing the virtual machine.

    service_instance
        (optional) The Service Instance from which to obtain managed object references.

    profile
        Profile to use (optional)

    CLI Example:

    .. code-block:: bash

        salt '*' vmware_vm.destroy_snapshot vm_name=vm01 snapshot_name=backup_snapshot_1 snapshot_id=1 remove_children=False datacenter_name=dc1
    """
    service_instance = service_instance or connect.get_service_instance(
        config=__opts__, profile=profile
    )

    if datacenter_name:
        dc_ref = utils_common.get_mor_by_property(service_instance, vim.Datacenter, datacenter_name)
        vm_ref = utils_common.get_mor_by_property(
            service_instance, vim.VirtualMachine, vm_name, "name", dc_ref
        )
    else:
        vm_ref = utils_common.get_mor_by_property(service_instance, vim.VirtualMachine, vm_name)

    snap_ref = utils_vm.get_snapshot(vm_ref, snapshot_name, snapshot_id)
    utils_vm.destroy_snapshot(snap_ref.snapshot, remove_children)
    return {"snapshot": "destroyed"}


def snapshot(vm_name, datacenter_name=None, service_instance=None, profile=None):
    """
    Return info about a virtual machine snapshots

    vm_name
        (optional) The name of the virtual machine to get info on.

    service_instance
        (optional) The Service Instance from which to obtain managed object references.

    profile
        Profile to use (optional)

    CLI Example:

    .. code-block:: bash

        salt '*' vmware_vm.snapshot vm_name=vm01 datacenter_name=dc1
    """
    service_instance = service_instance or connect.get_service_instance(
        config=__opts__, profile=profile
    )

    if datacenter_name:
        dc_ref = utils_common.get_mor_by_property(service_instance, vim.Datacenter, datacenter_name)
        vm_ref = utils_common.get_mor_by_property(
            service_instance, vim.VirtualMachine, vm_name, "name", dc_ref
        )
    else:
        vm_ref = utils_common.get_mor_by_property(service_instance, vim.VirtualMachine, vm_name)

    snapshots = utils_vm.get_snapshots(vm_ref)

    return {"snapshots": snapshots}


def relocate(
    vm_name,
    new_host_name,
    datastore_name,
    datacenter_name=None,
    service_instance=None,
    profile=None,
):
    """
    Relocates a virtual machine to the location specified.

    vm_name
        The name of the virtual machine to relocate.

    new_host_name
        The name of the host you want to move the virtual machine to.

    datastore_name
        The name of the datastore you want to move the virtual machine to.

    datacenter_name
        The name of the datacenter containing the datastore.

    service_instance
        (optional) The Service Instance from which to obtain managed object references.

    profile
        Profile to use (optional)

    CLI Example:

    .. code-block:: bash

        salt '*' vmware_vm.relocate vm_name=vm01 new_host_name=host1 datastore_name=ds01
    """
    service_instance = service_instance or connect.get_service_instance(
        config=__opts__, profile=profile
    )
    vm_ref = utils_common.get_mor_by_property(service_instance, vim.VirtualMachine, vm_name)
    resources = utils_common.deployment_resources(new_host_name, service_instance)
    assert isinstance(datastore_name, str)
    datastores = utils_datastore.get_datastores(
        service_instance, datastore_name=datastore_name, datacenter_name=datacenter_name
    )
    datastore_ref = datastores[0] if datastores else None
    ret = utils_vm.relocate(
        vm_ref, resources["destination_host"], datastore_ref, resources["resource_pool"]
    )
    if ret == "success":
        return {"virtual_machine": "moved"}
    return {"virtual_machine": "failed to move"}


<<<<<<< HEAD
def network(vm_name, service_instance=None, profile=None):
    """
    Retreives the networking for a virtual machine.

    vm_name
        The name of the virtual machine to relocate.
=======
def get_mks_ticket(vm_name, ticket_type, service_instance=None, profile=None):
    """
    Get ticket of virtual machine of passed object type.

    vm_name
        The name of the virtual machine which has tickets. VM names can be
        found in ``vmware_vm.list``.

    ticket_type
        Type of ticket - device, guestControl, guestIntegrity, mks, or webmks.

        See https://vdc-download.vmware.com/vmwb-repository/dcr-public/3325c370-b58c-4799-99ff-58ae3baac1bd/45789cc5-aba1-48bc-a320-5e35142b50af/doc/vim.VirtualMachine.TicketType.html
>>>>>>> 2a5b0f77

    service_instance
        (optional) The Service Instance from which to obtain managed object references.

    profile
        Profile to use (optional)

    CLI Example:

    .. code-block:: bash

<<<<<<< HEAD
        salt '*' vmware_vm.network vm_name=vm01
    """
    ret = {}

    service_instance = service_instance or connect.get_service_instance(
        config=__opts__, profile=profile
    )
    vm_ref = utils_common.get_mor_by_property(service_instance, vim.VirtualMachine, vm_name)

    network_refs = vm_ref.network

    for network in network_refs:
        ret[network.name] = {}

        try:
            ret[network.name]["config"] = network.config
        except AttributeError:
            # Fetch the port groups via host configuration attached to the virtual machine
            host = vm_ref.summary.runtime.host
            if host.config:
                for portgroup in host.config.network.portgroup:
                    if network.name == portgroup.spec.name:
                        ret[network.name]["config"] = portgroup.spec

    ret = json.loads(json.dumps(ret, cls=VmomiSupport.VmomiJSONEncoder))

    return ret
=======
        salt '*' vmware_vm.get_mks_ticket vm_name=vm01 ticket_type=webmks
    """
    if service_instance is None:
        service_instance = connect.get_service_instance(config=__opts__, profile=profile)

    log.info(f"Acquiring ticket {ticket_type} for {vm_name}")
    vm_ref = utils_common.get_mor_by_property(service_instance, vim.VirtualMachine, vm_name)
    if vm_ref:
        ticket = vm_ref.AcquireTicket(ticket_type)
        return json.loads(json.dumps(ticket, cls=VmomiSupport.VmomiJSONEncoder))
    return {}
>>>>>>> 2a5b0f77
<|MERGE_RESOLUTION|>--- conflicted
+++ resolved
@@ -680,39 +680,23 @@
     return {"virtual_machine": "failed to move"}
 
 
-<<<<<<< HEAD
 def network(vm_name, service_instance=None, profile=None):
     """
     Retreives the networking for a virtual machine.
 
     vm_name
         The name of the virtual machine to relocate.
-=======
-def get_mks_ticket(vm_name, ticket_type, service_instance=None, profile=None):
-    """
-    Get ticket of virtual machine of passed object type.
-
-    vm_name
-        The name of the virtual machine which has tickets. VM names can be
-        found in ``vmware_vm.list``.
-
-    ticket_type
-        Type of ticket - device, guestControl, guestIntegrity, mks, or webmks.
-
-        See https://vdc-download.vmware.com/vmwb-repository/dcr-public/3325c370-b58c-4799-99ff-58ae3baac1bd/45789cc5-aba1-48bc-a320-5e35142b50af/doc/vim.VirtualMachine.TicketType.html
->>>>>>> 2a5b0f77
-
-    service_instance
-        (optional) The Service Instance from which to obtain managed object references.
-
-    profile
-        Profile to use (optional)
-
-    CLI Example:
-
-    .. code-block:: bash
-
-<<<<<<< HEAD
+
+    service_instance
+        (optional) The Service Instance from which to obtain managed object references.
+
+    profile
+        Profile to use (optional)
+
+    CLI Example:
+
+    .. code-block:: bash
+
         salt '*' vmware_vm.network vm_name=vm01
     """
     ret = {}
@@ -740,7 +724,20 @@
     ret = json.loads(json.dumps(ret, cls=VmomiSupport.VmomiJSONEncoder))
 
     return ret
-=======
+
+  def get_mks_ticket(vm_name, ticket_type, service_instance=None, profile=None):
+    """
+    Get ticket of virtual machine of passed object type.
+
+    vm_name
+        The name of the virtual machine which has tickets. VM names can be
+        found in ``vmware_vm.list``.
+
+    ticket_type
+        Type of ticket - device, guestControl, guestIntegrity, mks, or webmks.
+
+        See https://vdc-download.vmware.com/vmwb-repository/dcr-public/3325c370-b58c-4799-99ff-58ae3baac1bd/45789cc5-aba1-48bc-a320-5e35142b50af/doc/vim.VirtualMachine.TicketType.html
+
         salt '*' vmware_vm.get_mks_ticket vm_name=vm01 ticket_type=webmks
     """
     if service_instance is None:
@@ -751,5 +748,4 @@
     if vm_ref:
         ticket = vm_ref.AcquireTicket(ticket_type)
         return json.loads(json.dumps(ticket, cls=VmomiSupport.VmomiJSONEncoder))
-    return {}
->>>>>>> 2a5b0f77
+    return {}