--- conflicted
+++ resolved
@@ -54,22 +54,14 @@
 
         salt '*' vmware_vm.list
     """
-<<<<<<< HEAD
     log.debug("Running vmware_vm.list")
-    if service_instance is None:
-        service_instance = connect.get_service_instance(config=__opts__, profile=profile)
+    service_instance = service_instance or connect.get_service_instance(config=__opts__, profile=profile)
     return utils_vm.list_vms(
         service_instance=service_instance,
         host_name=host_name,
         cluster_name=cluster_name,
         datacenter_name=datacenter_name,
     )
-=======
-    service_instance = service_instance or connect.get_service_instance(
-        config=__opts__, profile=profile
-    )
-    return utils_vm.list_vms(service_instance)
->>>>>>> 0eefccea
 
 
 def list_templates(service_instance=None, profile=None):
