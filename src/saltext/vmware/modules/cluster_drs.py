--- conflicted
+++ resolved
@@ -82,15 +82,13 @@
     advanced_settings
         Advanced options for the cluster, to be passed in as a dictionary.
 
-<<<<<<< HEAD
     service_instance
         Use this vCenter service connection instance instead of creating a new one. (optional).
 
     profile
         Profile to use (optional)
-=======
-    CLI Example:
->>>>>>> 0d697b10
+
+    CLI Example:
 
     .. code-block:: bash
 
@@ -131,14 +129,12 @@
     service_instance
         Use this vCenter service connection instance instead of creating a new one. (optional).
 
-<<<<<<< HEAD
-    profile
-        Profile to use (optional)
-
-    .. code-block:: bash
-=======
-    CLI Example:
->>>>>>> 0d697b10
+    profile
+        Profile to use (optional)
+
+    .. code-block:: bash
+
+    CLI Example:
 
     .. code-block:: bash
 
@@ -200,20 +196,16 @@
         (optional, boolean) Sets whether the rule being created is mandatory. Defaults to False.
 
     service_instance
-<<<<<<< HEAD
-        Use this vCenter service connection instance instead of creating a new one. (optional).
-
-    profile
-        Profile to use (optional)
-=======
         (optional) The Service Instance from which to obtain managed object references.
 
+    profile
+        Profile to use (optional)
+
     CLI Example:
 
     .. code-block:: bash
 
         salt '*' vmware_cluster_drs.vm_affinity_rule name="Example Anti-Affinity Rule" affinity=False vm_names='["vm1", "vm2"]' cluster_name=cl1 datacenter_name=dc1 mandatory=True
->>>>>>> 0d697b10
     """
     log.debug(f"Configuring a vm to vm DRS rule {name} on cluster {cluster_name}.")
     if service_instance is None:
@@ -273,20 +265,16 @@
         (optional) Return only the rule with rule_name
 
     service_instance
-<<<<<<< HEAD
-        Use this vCenter service connection instance instead of creating a new one. (optional).
-
-    profile
-        Profile to use (optional)
-=======
         (optional) The Service Instance from which to obtain managed object references.
 
+    profile
+        Profile to use (optional)
+
     CLI Example:
 
     .. code-block:: bash
 
         salt '*' vmware_cluster_drs.rule_info cluster_name=cl1 datacenter_name=dc1
->>>>>>> 0d697b10
     """
     log.debug(f"Getting rules info on cluster {cluster_name}.")
     if service_instance is None:
