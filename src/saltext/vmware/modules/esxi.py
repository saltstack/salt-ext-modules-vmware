# Copyright 2021 VMware, Inc.
# SPDX-License: Apache-2.0
import logging

import salt.exceptions
import saltext.vmware.utils.common as utils_common
import saltext.vmware.utils.esxi as utils_esxi
from saltext.vmware.utils.connect import get_service_instance

log = logging.getLogger(__name__)

try:
    from pyVmomi import vmodl, vim, VmomiSupport

    HAS_PYVMOMI = True
except ImportError:
    HAS_PYVMOMI = False


__virtualname__ = "vmware_esxi"


def __virtual__():
    if not HAS_PYVMOMI:
        return False, "Unable to import pyVmomi module."
    return __virtualname__


<<<<<<< HEAD
def get_lun_ids(*, service_instance):
=======
def get_lun_ids(service_instance=None):
>>>>>>> 2d153f06
    """
    Return a list of LUN (Logical Unit Number) NAA (Network Addressing Authority) IDs.
    """

    if service_instance is None:
        service_instance = get_service_instance(opts=__opts__, pillar=__pillar__)

    hosts = utils_esxi.get_hosts(service_instance=service_instance, get_all_hosts=True)
    ids = []
    for host in hosts:
        for datastore in host.datastore:
            for extent in datastore.info.vmfs.extent:
                ids.append(extent.diskName)
    return ids


<<<<<<< HEAD
def get_capabilities(*, service_instance=None):
=======
def get_capabilities(service_instance=None):
>>>>>>> 2d153f06
    """
    Return ESXi host's capability information.
    """
    if service_instance is None:
        service_instance = get_service_instance(opts=__opts__, pillar=__pillar__)
    hosts = utils_esxi.get_hosts(service_instance=service_instance, get_all_hosts=True)
    capabilities = {}
    for host in hosts:
        capability = host.capability
        capabilities[host.name] = {
            "accel3dSupported": capability.accel3dSupported,
            "backgroundSnapshotsSupported": capability.backgroundSnapshotsSupported,
            "checkpointFtCompatibilityIssues": list(capability.smpFtCompatibilityIssues),
            "checkpointFtSupported": capability.smpFtSupported,
            "cloneFromSnapshotSupported": capability.cloneFromSnapshotSupported,
            "cpuHwMmuSupported": capability.cpuHwMmuSupported,
            "cpuMemoryResourceConfigurationSupported": capability.cpuMemoryResourceConfigurationSupported,
            "cryptoSupported": capability.cryptoSupported,
            "datastorePrincipalSupported": capability.datastorePrincipalSupported,
            "deltaDiskBackingsSupported": capability.deltaDiskBackingsSupported,
            "eightPlusHostVmfsSharedAccessSupported": capability.eightPlusHostVmfsSharedAccessSupported,
            "encryptedVMotionSupported": capability.encryptedVMotionSupported,
            "encryptionCBRCSupported": capability.encryptionCBRCSupported,
            "encryptionChangeOnAddRemoveSupported": capability.encryptionChangeOnAddRemoveSupported,
            "encryptionFaultToleranceSupported": capability.encryptionFaultToleranceSupported,
            "encryptionHBRSupported": capability.encryptionHBRSupported,
            "encryptionHotOperationSupported": capability.encryptionHotOperationSupported,
            "encryptionMemorySaveSupported": capability.encryptionMemorySaveSupported,
            "encryptionRDMSupported": capability.encryptionRDMSupported,
            "encryptionVFlashSupported": capability.encryptionVFlashSupported,
            "encryptionWithSnapshotsSupported": capability.encryptionWithSnapshotsSupported,
            "featureCapabilitiesSupported": capability.featureCapabilitiesSupported,
            "firewallIpRulesSupported": capability.firewallIpRulesSupported,
            "ftCompatibilityIssues": list(capability.ftCompatibilityIssues),
            "ftSupported": capability.ftSupported,
            "gatewayOnNicSupported": capability.gatewayOnNicSupported,
            "hbrNicSelectionSupported": capability.hbrNicSelectionSupported,
            "highGuestMemSupported": capability.highGuestMemSupported,
            "hostAccessManagerSupported": capability.hostAccessManagerSupported,
            "interVMCommunicationThroughVMCISupported": capability.interVMCommunicationThroughVMCISupported,
            "ipmiSupported": capability.ipmiSupported,
            "iscsiSupported": capability.iscsiSupported,
            "latencySensitivitySupported": capability.latencySensitivitySupported,
            "localSwapDatastoreSupported": capability.localSwapDatastoreSupported,
            "loginBySSLThumbprintSupported": capability.loginBySSLThumbprintSupported,
            "maintenanceModeSupported": capability.maintenanceModeSupported,
            "markAsLocalSupported": capability.markAsLocalSupported,
            "markAsSsdSupported": capability.markAsSsdSupported,
            "maxHostRunningVms": capability.maxHostRunningVms,
            "maxHostSupportedVcpus": capability.maxHostSupportedVcpus,
            "maxNumDisksSVMotion": capability.maxNumDisksSVMotion,
            "maxRegisteredVMs": capability.maxRegisteredVMs,
            "maxRunningVMs": capability.maxRunningVMs,
            "maxSupportedVMs": capability.maxSupportedVMs,
            "maxSupportedVcpus": capability.maxSupportedVcpus,
            "maxVcpusPerFtVm": capability.maxVcpusPerFtVm,
            "messageBusProxySupported": capability.messageBusProxySupported,
            "multipleNetworkStackInstanceSupported": capability.multipleNetworkStackInstanceSupported,
            "nestedHVSupported": capability.nestedHVSupported,
            "nfs41Krb5iSupported": capability.nfs41Krb5iSupported,
            "nfs41Supported": capability.nfs41Supported,
            "nfsSupported": capability.nfsSupported,
            "nicTeamingSupported": capability.nicTeamingSupported,
            "oneKVolumeAPIsSupported": capability.oneKVolumeAPIsSupported,
            "perVMNetworkTrafficShapingSupported": capability.perVMNetworkTrafficShapingSupported,
            "perVmSwapFiles": capability.perVmSwapFiles,
            "preAssignedPCIUnitNumbersSupported": capability.preAssignedPCIUnitNumbersSupported,
            "provisioningNicSelectionSupported": capability.provisioningNicSelectionSupported,
            "rebootSupported": capability.rebootSupported,
            "recordReplaySupported": capability.recordReplaySupported,
            "recursiveResourcePoolsSupported": capability.recursiveResourcePoolsSupported,
            "reliableMemoryAware": capability.reliableMemoryAware,
            "replayCompatibilityIssues": list(capability.replayCompatibilityIssues),
            "replayUnsupportedReason": capability.replayUnsupportedReason,
            "restrictedSnapshotRelocateSupported": capability.restrictedSnapshotRelocateSupported,
            "sanSupported": capability.sanSupported,
            "scaledScreenshotSupported": capability.scaledScreenshotSupported,
            "scheduledHardwareUpgradeSupported": capability.scheduledHardwareUpgradeSupported,
            "screenshotSupported": capability.screenshotSupported,
            "servicePackageInfoSupported": capability.servicePackageInfoSupported,
            "shutdownSupported": capability.shutdownSupported,
            "smartCardAuthenticationSupported": capability.smartCardAuthenticationSupported,
            "smpFtCompatibilityIssues": list(capability.smpFtCompatibilityIssues),
            "smpFtSupported": capability.smpFtSupported,
            "snapshotRelayoutSupported": capability.snapshotRelayoutSupported,
            "standbySupported": capability.standbySupported,
            "storageIORMSupported": capability.storageIORMSupported,
            "storagePolicySupported": capability.storagePolicySupported,
            "storageVMotionSupported": capability.storageVMotionSupported,
            "supportedVmfsMajorVersion": list(capability.supportedVmfsMajorVersion),
            "suspendedRelocateSupported": capability.suspendedRelocateSupported,
            "tpmSupported": capability.tpmSupported,
            "turnDiskLocatorLedSupported": capability.turnDiskLocatorLedSupported,
            "unsharedSwapVMotionSupported": capability.unsharedSwapVMotionSupported,
            "upitSupported": capability.upitSupported,
            "vFlashSupported": capability.vFlashSupported,
            "vPMCSupported": capability.vPMCSupported,
            "vStorageCapable": capability.vStorageCapable,
            "virtualExecUsageSupported": capability.virtualExecUsageSupported,
            "virtualVolumeDatastoreSupported": capability.virtualVolumeDatastoreSupported,
            "vlanTaggingSupported": capability.vlanTaggingSupported,
            "vmDirectPathGen2Supported": capability.vmDirectPathGen2Supported,
            "vmDirectPathGen2UnsupportedReason": list(capability.vmDirectPathGen2UnsupportedReason),
            "vmDirectPathGen2UnsupportedReasonExtended": capability.vmDirectPathGen2UnsupportedReasonExtended,
            "vmfsDatastoreMountCapable": capability.vmfsDatastoreMountCapable,
            "vmotionAcrossNetworkSupported": capability.vmotionAcrossNetworkSupported,
            "vmotionSupported": capability.vmotionSupported,
            "vmotionWithStorageVMotionSupported": capability.vmotionWithStorageVMotionSupported,
            "vrNfcNicSelectionSupported": capability.vrNfcNicSelectionSupported,
            "vsanSupported": capability.vsanSupported,
        }

    return capabilities


def power_state(
    datacenter_name=None, cluster_name=None, host_name=None, state=None, timeout=600, force=True
):
    """
    Manage the power state of the ESXi host.

    datacenter_name
        Filter by this datacenter name (required when cluster is specified)

    cluster_name
        Filter by this cluster name (optional)

    host_name
        Filter by this ESXi hostname whose power state needs to be managed (optional).

    state
        Sets the ESXi host to this power state. Valid values: "reboot", "standby", "poweron", "shutdown".

    timeout
        Timeout when transitioning power state to standby / poweron. Default: 600 seconds

    force
        Force power state transition. Default: True


    .. code-block:: bash

        salt '*' vmware_esxi.power_state datacenter_name=dc1 cluster_name=cl1 host_name=host1 state=shutdown
    """
    ret = None
    task = None
    service_instance = get_service_instance(opts=__opts__, pillar=__pillar__)
    hosts = utils_esxi.get_hosts(
        service_instance=service_instance,
        host_names=[host_name] if host_name else None,
        cluster_name=cluster_name,
        datacenter_name=datacenter_name,
        get_all_hosts=True if not host_name else False,
    )

    try:
        for h in hosts:
            if state == "reboot":
                task = h.RebootHost_Task(force)
            elif state == "standby":
                task = h.PowerDownHostToStandBy_Task(timeout, force)
            elif state == "poweron":
                task = h.PowerUpHostFromStandBy_Task(timeout)
            elif state == "shutdown":
                task = h.ShutdownHost_Task(force)
            if task:
                utils_common.wait_for_task(task, h.name, "PowerStateTask")
            ret = True
    except (vmodl.fault.NotSupported, salt.exceptions.VMwareApiError) as exc:
        raise salt.exceptions.SaltException(str(exc))
    return ret


def manage_service(
    service_name,
    datacenter_name=None,
    cluster_name=None,
    host_name=None,
    state=None,
    startup_policy=None,
    service_instance=None,
):
    """
    Manage the state of the service running on the EXSI host.

    service_name
        Service that needs to be managed.

    datacenter_name
        Filter by this datacenter name (required when cluster is specified)

    cluster_name
        Filter by this cluster name (optional)

    host_name
        Filter by this ESXi hostname whose power state needs to be managed (optional)

    state
        Sets the service running on the ESXi host to this state. Valid values: "start", "stop", "restart".

    startup_policy
        Sets the service startup policy. If unspecified, no changes are made. Valid values "on", "off", "automatic".
        - on: Start and stop with host
        - off: Start and stop manually
        - automatic: Start automatically if any ports are open, and stop when all ports are closed

    service_instance
        Use this vCenter service connection instance instead of creating a new one. (optional)

    .. code-block:: bash

        salt '*' vmware_esxi.manage_service sshd datacenter_name=dc1 cluster_name=cl1 host_name=host1 state=restart startup_policy=on
    """
    log.debug("Running vmware_esxi.manage_service")
    ret = None
    task = None
    if not service_instance:
        service_instance = get_service_instance(opts=__opts__, pillar=__pillar__)
    hosts = utils_esxi.get_hosts(
        service_instance=service_instance,
        host_names=[host_name] if host_name else None,
        cluster_name=cluster_name,
        datacenter_name=datacenter_name,
        get_all_hosts=True if not host_name else False,
    )

    try:
        for h in hosts:
            host_service = h.configManager.serviceSystem
            if not host_service:
                continue
            if state:
                if state == "start":
                    host_service.StartService(id=service_name)
                elif state == "stop":
                    host_service.StopService(id=service_name)
                elif state == "restart":
                    host_service.RestartService(id=service_name)
                else:
                    raise salt.exceptions.SaltException("Unknown state - {}".format(state))
            if startup_policy is not None:
                if startup_policy is True:
                    startup_policy = "on"
                elif startup_policy is False:
                    startup_policy = "off"
                host_service.UpdateServicePolicy(id=service_name, policy=startup_policy)
        ret = True
    except (
        vim.fault.InvalidState,
        vim.fault.NotFound,
        vim.fault.HostConfigFault,
        vmodl.fault.InvalidArgument,
        salt.exceptions.VMwareApiError,
    ) as exc:
        raise salt.exceptions.SaltException(str(exc))
    return ret


def list_services(
    service_name=None,
    datacenter_name=None,
    cluster_name=None,
    host_name=None,
    state=None,
    startup_policy=None,
    service_instance=None,
):
    """
    List the state of services running on matching EXSI hosts.

    service_name
        Filter by this service name. (optional)

    datacenter_name
        Filter by this datacenter name (required when cluster is specified)

    cluster_name
        Filter by this cluster name (optional)

    host_name
        Filter by this ESXi hostname (optional)

    state
        Filter by this service state. Valid values: "running", "stopped"

    startup_policy
        Filter by this service startup policy. Valid values "on", "off", "automatic".

    service_instance
        Use this vCenter service connection instance instead of creating a new one. (optional).

    .. code-block:: bash

        salt '*' vmware_esxi.list_services
    """
    log.debug("Running vmware_esxi.list_services")
    ret = {}
    if not service_instance:
        service_instance = get_service_instance(opts=__opts__, pillar=__pillar__)
    hosts = utils_esxi.get_hosts(
        service_instance=service_instance,
        host_names=[host_name] if host_name else None,
        cluster_name=cluster_name,
        datacenter_name=datacenter_name,
        get_all_hosts=True if not host_name else False,
    )

    try:
        for h in hosts:
            host_service = h.configManager.serviceSystem
            ret[h.name] = {}
            if not host_service:
                continue
            if startup_policy is not None:
                # salt converts command line input "on" and "off" to True and False. Handle explicitly.
                if startup_policy is True:
                    startup_policy = "on"
                elif startup_policy is False:
                    startup_policy = "off"
            services = host_service.serviceInfo.service
            for service in services or []:
                if service_name and service.key != service_name:
                    continue
                if startup_policy and service.policy != startup_policy:
                    continue
                if state and state == "running" and not service.running:
                    continue
                if state and state == "stopped" and service.running:
                    continue
                ret[h.name][service.key] = {
                    "state": "running" if service.running else "stopped",
                    "startup_policy": service.policy,
                }
    except (
        vim.fault.InvalidState,
        vim.fault.NotFound,
        vim.fault.HostConfigFault,
        vmodl.fault.InvalidArgument,
        salt.exceptions.VMwareApiError,
    ) as exc:
        raise salt.exceptions.SaltException(str(exc))
    return ret


def get_acceptance_level(
    datacenter_name=None,
    cluster_name=None,
    host_name=None,
    acceptance_level=None,
    service_instance=None,
):
    """
    Get acceptance level on matching EXSI hosts.

    datacenter_name
        Filter by this datacenter name (required when cluster is specified)

    cluster_name
        Filter by this cluster name (optional)

    host_name
        Filter by this ESXi hostname (optional)

    acceptance_level
        Filter by this acceptance level. Valid values: "community", "partner", "vmware_accepted", "vmware_certified". (optional)

    service_instance
        Use this vCenter service connection instance instead of creating a new one. (optional).

    .. code-block:: bash

        salt '*' vmware_esxi.get_acceptance_level

    Returns:

    .. code-block:: json

        {
            "host1": "partner",
            "host2": "partner"
        }

    """

    log.debug("Running vmware_esxi.get_acceptance_level")
    ret = {}
    if not service_instance:
        service_instance = get_service_instance(opts=__opts__, pillar=__pillar__)
    hosts = utils_esxi.get_hosts(
        service_instance=service_instance,
        host_names=[host_name] if host_name else None,
        cluster_name=cluster_name,
        datacenter_name=datacenter_name,
        get_all_hosts=True if not host_name else False,
    )

    try:
        for h in hosts:
            host_config_manager = h.configManager.imageConfigManager
            if not host_config_manager:
                continue
            host_acceptance_level = host_config_manager.HostImageConfigGetAcceptance()
            if acceptance_level and host_acceptance_level != acceptance_level:
                continue
            ret[h.name] = host_acceptance_level
    except (
        vim.fault.InvalidState,
        vim.fault.NotFound,
        vim.fault.HostConfigFault,
        vmodl.fault.InvalidArgument,
        salt.exceptions.VMwareApiError,
    ) as exc:
        raise salt.exceptions.SaltException(str(exc))
    return ret


def set_acceptance_level(
    acceptance_level,
    datacenter_name=None,
    cluster_name=None,
    host_name=None,
    service_instance=None,
):
    """
    Set acceptance level on matching EXSI hosts.

    acceptance_level
        Set to this acceptance level. Valid values: "community", "partner", "vmware_accepted", "vmware_certified".

    datacenter_name
        Filter by this datacenter name (required when cluster is specified)

    cluster_name
        Filter by this cluster name (optional)

    host_name
        Filter by this ESXi hostname (optional)

    service_instance
        Use this vCenter service connection instance instead of creating a new one. (optional).

    .. code-block:: bash

        salt '*' vmware_esxi.set_acceptance_level

    Returns:

    .. code-block:: json

        {
            "host1": "partner",
            "host2": "partner"
        }

    """

    log.debug("Running vmware_esxi.set_acceptance_level")
    ret = {}
    if not service_instance:
        service_instance = get_service_instance(opts=__opts__, pillar=__pillar__)
    hosts = utils_esxi.get_hosts(
        service_instance=service_instance,
        host_names=[host_name] if host_name else None,
        cluster_name=cluster_name,
        datacenter_name=datacenter_name,
        get_all_hosts=True if not host_name else False,
    )

    try:
        for h in hosts:
            host_config_manager = h.configManager.imageConfigManager
            if not host_config_manager:
                continue
            host_config_manager.UpdateHostImageAcceptanceLevel(newAcceptanceLevel=acceptance_level)
            ret[h.name] = acceptance_level
    except (
        vim.fault.InvalidState,
        vim.fault.NotFound,
        vim.fault.HostConfigFault,
        vmodl.fault.InvalidArgument,
        salt.exceptions.VMwareApiError,
    ) as exc:
        raise salt.exceptions.SaltException(str(exc))
    return ret


def get_advanced_config(
    datacenter_name=None,
    cluster_name=None,
    host_name=None,
    config_name=None,
    service_instance=None,
):
    """
    Get advanced config on matching EXSI hosts.

    datacenter_name
        Filter by this datacenter name (required when cluster is specified)

    cluster_name
        Filter by this cluster name (optional)

    host_name
        Filter by this ESXi hostname (optional)

    config_name
        Filter by this config_name. (optional)

    service_instance
        Use this vCenter service connection instance instead of creating a new one. (optional).

    .. code-block:: bash

        salt '*' vmware_esxi.get_advanced_config
    """
    log.debug("Running vmware_esxi.get_advanced_config")
    ret = {}
    if not service_instance:
        service_instance = get_service_instance(opts=__opts__, pillar=__pillar__)
    hosts = utils_esxi.get_hosts(
        service_instance=service_instance,
        host_names=[host_name] if host_name else None,
        cluster_name=cluster_name,
        datacenter_name=datacenter_name,
        get_all_hosts=True if not host_name else False,
    )

    try:
        for h in hosts:
            config_manager = h.configManager.advancedOption
            ret[h.name] = {}
            if not config_manager:
                continue
            for opt in config_manager.QueryOptions(config_name):
                ret[h.name][opt.key] = opt.value

    except (
        vim.fault.InvalidState,
        vim.fault.NotFound,
        vim.fault.HostConfigFault,
        vmodl.fault.InvalidArgument,
        salt.exceptions.VMwareApiError,
    ) as exc:
        raise salt.exceptions.SaltException(str(exc))
    return ret


def set_advanced_configs(
    config_dict,
    datacenter_name=None,
    cluster_name=None,
    host_name=None,
    service_instance=None,
):
    """
    Set multiple advanced configurations on matching EXSI hosts.

    config_dict
        Set the configuration key to the configuration value. Eg: {"Annotations.WelcomeMessage": "Hello"}

    datacenter_name
        Filter by this datacenter name (required when cluster is specified)

    cluster_name
        Filter by this cluster name (optional)

    host_name
        Filter by this ESXi hostname (optional)

    service_instance
        Use this vCenter service connection instance instead of creating a new one. (optional).

    .. code-block:: bash

        salt '*' vmware_esxi.set_advanced_config config_name=Annotations.WelcomeMessage config_value=Hello

    Returns:

    .. code-block:: json

        {
            "host1": {
                "Annotations.WelcomeMessage": "HelloDemo"
            },
        }

    """
    log.debug("Running vmware_esxi.set_advanced_configs")
    ret = {}
    if not service_instance:
        service_instance = get_service_instance(opts=__opts__, pillar=__pillar__)
    hosts = utils_esxi.get_hosts(
        service_instance=service_instance,
        host_names=[host_name] if host_name else None,
        cluster_name=cluster_name,
        datacenter_name=datacenter_name,
        get_all_hosts=True if not host_name else False,
    )

    try:
        for h in hosts:
            config_manager = h.configManager.advancedOption
            ret[h.name] = {}
            if not config_manager:
                continue

            supported_configs = {}
            for opt in config_manager.supportedOption:
                if opt.key not in config_dict:
                    continue
                supported_configs[opt.key] = opt.optionType

            advanced_configs = []
            for opt in config_dict:
                opt_type = supported_configs[opt]
                val = config_dict[opt]
                if isinstance(opt_type, vim.option.BoolOption) and not isinstance(val, bool):
                    val = val.lower() == "true"
                elif isinstance(opt_type, vim.option.LongOption):
                    val = VmomiSupport.vmodlTypes["long"](val)
                elif isinstance(opt_type, vim.option.IntOption):
                    val = VmomiSupport.vmodlTypes["int"](val)
                advanced_configs.append(vim.option.OptionValue(key=opt, value=val))
                ret[h.name][opt] = config_dict[opt]
            config_manager.UpdateOptions(changedValue=advanced_configs)
    except (
        vim.fault.InvalidState,
        vim.fault.NotFound,
        vim.fault.HostConfigFault,
        vmodl.fault.InvalidArgument,
        salt.exceptions.VMwareApiError,
    ) as exc:
        raise salt.exceptions.SaltException(str(exc))
    return ret


def set_advanced_config(
    config_name,
    config_value,
    datacenter_name=None,
    cluster_name=None,
    host_name=None,
    service_instance=None,
):
    """
    Set a single advanced configuration on matching EXSI hosts.

    config_name
        Name of the advanced configuration to be set.

    config_value
        Set the advanced configuration to this value.

    datacenter_name
        Filter by this datacenter name (required when cluster is specified)

    cluster_name
        Filter by this cluster name (optional)

    host_name
        Filter by this ESXi hostname (optional)

    service_instance
        Use this vCenter service connection instance instead of creating a new one. (optional).

    .. code-block:: bash

        salt '*' vmware_esxi.set_advanced_config config_name=Annotations.WelcomeMessage config_value=Hello

    Returns:

    .. code-block:: json

        {
            "host1": {
                "Annotations.WelcomeMessage": "HelloDemo"
            },
        }

    """
    log.debug("Running vmware_esxi.set_advanced_config")
    return set_advanced_configs(
        config_dict={config_name: config_value},
        datacenter_name=datacenter_name,
        cluster_name=cluster_name,
        host_name=host_name,
        service_instance=service_instance,
    )


def connect(name, service_instance=None):
    """
    Connect an esxi instance to a vCenter instance.

    name
        Name of host.

    service_instance
        The Service Instance from which to obtain managed object references.
    """
    log.debug(f"Connect esxi instance {name}.")
    if service_instance is None:
        service_instance = get_service_instance(opts=__opts__, pillar=__pillar__)

    state = utils_esxi.reconnect_host(name, service_instance)
    return {"state": state}


def disconnect(name, service_instance=None):
    """
    Disconnect an esxi instance.

    name
        Name of host.

    service_instance
        The Service Instance from which to obtain managed object references.
    """
    log.debug(f"Disconnect esxi instance {name}.")
    if service_instance is None:
        service_instance = get_service_instance(opts=__opts__, pillar=__pillar__)

    state = utils_esxi.disconnect_host(name, service_instance)
    return {"state": state}


def remove(name, service_instance=None):
    """
    Remove an esxi instance from a vCenter instance.

    name
        Name of host.

    service_instance
        The Service Instance from which to obtain managed object references.
    """
    log.debug(f"Remove esxi instance {name}.")
    if service_instance is None:
        service_instance = get_service_instance(opts=__opts__, pillar=__pillar__)

    state = utils_esxi.remove_host(name, service_instance)
    return {"state": state}


def move(name, cluster_name, current_cluser_name, service_instance=None):
    """
    Move an esxi instance to a different cluster.

    name
        Name of host.

    cluster_name
        Name of cluster to move host to.

    current_cluser_name
        Name of cluster the host is currently on.

    service_instance
        The Service Instance from which to obtain managed object references.
    """
    log.debug(f"Move esxi instance {name}.")
    if service_instance is None:
        service_instance = get_service_instance(opts=__opts__, pillar=__pillar__)

    state = utils_esxi.move_host(name, cluster_name, current_cluser_name, service_instance)
    return {"state": state}


def add(
    ip, root_user, password, cluster_name, datacenter_name, connect=True, service_instance=None
):
    """
    Add an esxi instance to a vCenter instance.

    ip
        IP address of host.

    root_user
        Username with root privilege to esxi instance.

    password
        Password to root user.

    cluster_name
        Name of cluster esxi host is being added to.

    datacenter
        Datacenter that contains cluster that esxi instance is being added to.

    connect
        Specifies whether host should be connected after being added. Defaults to True.

    service_instance
        The Service Instance from which to obtain managed object references.
    """
    log.debug(f"Adding esxi instance {ip}.")
    if service_instance is None:
        service_instance = get_service_instance(opts=__opts__, pillar=__pillar__)
    state = utils_esxi.add_host(
        ip, root_user, password, cluster_name, datacenter_name, connect, service_instance
    )
    return {"state": state}<|MERGE_RESOLUTION|>--- conflicted
+++ resolved
@@ -26,11 +26,7 @@
     return __virtualname__
 
 
-<<<<<<< HEAD
-def get_lun_ids(*, service_instance):
-=======
 def get_lun_ids(service_instance=None):
->>>>>>> 2d153f06
     """
     Return a list of LUN (Logical Unit Number) NAA (Network Addressing Authority) IDs.
     """
@@ -47,11 +43,7 @@
     return ids
 
 
-<<<<<<< HEAD
-def get_capabilities(*, service_instance=None):
-=======
 def get_capabilities(service_instance=None):
->>>>>>> 2d153f06
     """
     Return ESXi host's capability information.
     """
