--- conflicted
+++ resolved
@@ -4167,6 +4167,16 @@
     else:
         return obj
 
+def convert_ordered_dict_to_dict(obj):
+    if isinstance(obj, dict):
+        return {key: convert_ordered_dict_to_dict(value) for key, value in obj.items()}
+    elif isinstance(obj, list):
+        return [convert_ordered_dict_to_dict(element) for element in obj]
+    elif isinstance(obj, OrderedDict):
+        return convert_ordered_dict_to_dict(dict(obj))
+    else:
+        return obj
+
 def check_compliance(profile=None, cluster_paths=None, desired_state_spec=None, esx_config=None):
     """
     Checks compliance of cluster.
@@ -4183,20 +4193,14 @@
 	Profile to use (optional)
 
     .. code-block:: bash
-<<<<<<< HEAD
 
         salt-call vmware_esxi.check_compliance cluster_paths="SDDC-Datacenter/vlcm_cluster1" 
     """     
-=======
-       
-	salt-call vmware_esxi.check_compliance cluster_paths="SDDC-Datacenter/vlcm_cluster1" 
-    """    
->>>>>>> 1b8da4d7
     log.info("Checking complaince %s", desired_state_spec)
+    desired_state_spec = convert_ordered_dict_to_dict(desired_state_spec)    
     desired_state_spec = convert_ordered_dict_to_dict(desired_state_spec)    
     config = __opts__
     if not esx_config:
-<<<<<<< HEAD
             esx_config = utils_esxi.create_esx_config(config, profile)  
     try:
             response_check_compliance = esx_config.check_compliance(
@@ -4208,16 +4212,5 @@
         #  including exception details
             log.error("Check Compliance encountered an error: %s", str(e))
     return {"status": False, "details": str(e)}
-=======
-        esx_config = utils_esxi.create_esx_config(config, profile)  
-    try:
-        response_check_compliance = esx_config.check_compliance(
-            desired_state_spec= desired_state_spec, cluster_paths= cluster_paths
-        )
-        return {"details": response_check_compliance}
-    except Exception as e:        
-        log.error("Check Compliance encountered an error: %s", str(e))
-        return {"status": False, "details": str(e)}
->>>>>>> 1b8da4d7
-
-
+
+
