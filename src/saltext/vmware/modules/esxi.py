--- conflicted
+++ resolved
@@ -2061,18 +2061,14 @@
         Name of ESXi instance in vCenter.
 
     service_instance
-<<<<<<< HEAD
-        Use this vCenter service connection instance instead of creating a new one. (optional).
-
-    profile
-        Profile to use (optional)
-=======
         The Service Instance from which to obtain managed object references. (Optional)
 
+    profile
+        Profile to use (optional)
+
     .. code-block:: bash
 
         salt '*' vmware_esxi.connect host=host01
->>>>>>> 0d697b10
     """
     log.debug(f"Connect ESXi instance {host}.")
     if service_instance is None:
@@ -2090,18 +2086,14 @@
         Name of ESXi instance in vCenter.
 
     service_instance
-<<<<<<< HEAD
-        Use this vCenter service connection instance instead of creating a new one. (optional).
-
-    profile
-        Profile to use (optional)
-=======
         The Service Instance from which to obtain managed object references. (Optional)
 
+    profile
+        Profile to use (optional)
+
     .. code-block:: bash
 
         salt '*' vmware_esxi.disconnect host=host01
->>>>>>> 0d697b10
     """
     log.debug(f"Disconnect ESXi instance {host}.")
     if service_instance is None:
@@ -2119,18 +2111,14 @@
         Name of ESXi instance in vCenter.
 
     service_instance
-<<<<<<< HEAD
-        Use this vCenter service connection instance instead of creating a new one. (optional).
-
-    profile
-        Profile to use (optional)
-=======
         The Service Instance from which to obtain managed object references. (Optional)
 
+    profile
+        Profile to use (optional)
+
     .. code-block:: bash
 
         salt '*' vmware_esxi.remove host=host01
->>>>>>> 0d697b10
     """
     log.debug(f"Remove ESXi instance {host}.")
     if service_instance is None:
@@ -2151,18 +2139,14 @@
         Name of cluster to move host to.
 
     service_instance
-<<<<<<< HEAD
-        Use this vCenter service connection instance instead of creating a new one. (optional).
-
-    profile
-        Profile to use (optional)
-=======
         The Service Instance from which to obtain managed object references. (Optional)
 
+    profile
+        Profile to use (optional)
+
     .. code-block:: bash
 
         salt '*' vmware_esxi.move host=host01 cluster=cl1
->>>>>>> 0d697b10
     """
     log.debug(f"Move ESXi instance {host}.")
     if service_instance is None:
@@ -2208,18 +2192,14 @@
         Specifies whether host should be connected after being added. Defaults to True.
 
     service_instance
-<<<<<<< HEAD
-        Use this vCenter service connection instance instead of creating a new one. (optional).
-
-    profile
-        Profile to use (optional)
-=======
         The Service Instance from which to obtain managed object references. (Optional)
 
+    profile
+        Profile to use (optional)
+
     .. code-block:: bash
 
         salt '*' vmware_esxi.add host=host01 root_user=root password=CorrectHorseBatteryStaple cluster_name=cl1 datacenter_name=dc1 verify_host_cert=False connect=True
->>>>>>> 0d697b10
     """
     log.debug(f"Adding ESXi instance {host}.")
     if service_instance is None:
