--- conflicted
+++ resolved
@@ -3136,13 +3136,74 @@
                 ret[h.name]["datastores"][store.name]["capacity"] = store.summary.capacity
                 ret[h.name]["datastores"][store.name]["free_space"] = store.summary.freeSpace
 
-            ret[h.name]["nics"] = {}
+            ret[h.name]["vnics"] = {}
             for nic in h.config.network.vnic:
-                ret[h.name]["nics"][nic.device] = {}
-                ret[h.name]["nics"][nic.device]["ip_address"] = nic.spec.ip.ipAddress
-                ret[h.name]["nics"][nic.device]["subnet_mask"] = nic.spec.ip.subnetMask
-                ret[h.name]["nics"][nic.device]["mac"] = nic.spec.mac
-                ret[h.name]["nics"][nic.device]["mtu"] = nic.spec.mtu
+                ret[h.name]["vnics"][nic.device] = {}
+                ret[h.name]["vnics"][nic.device]["ip_address"] = nic.spec.ip.ipAddress
+                ret[h.name]["vnics"][nic.device]["subnet_mask"] = nic.spec.ip.subnetMask
+                ret[h.name]["vnics"][nic.device]["mac"] = nic.spec.mac
+                ret[h.name]["vnics"][nic.device]["mtu"] = nic.spec.mtu
+                ret[h.name]["vnics"][nic.device]["portgroup"] = nic.spec.portgroup
+                if nic.spec.distributedVirtualPort:
+                    ret[h.name]["vnics"][nic.device][
+                        "distributed_virtual_portgroup"
+                    ] = nic.spec.distributedVirtualPort.portgroupKey
+                    ret[h.name]["vnics"][nic.device][
+                        "distributed_virtual_switch"
+                    ] = utils_vmware._get_dvs_by_uuid(
+                        service_instance, nic.spec.distributedVirtualPort.switchUuid
+                    ).config.name
+                else:
+                    ret[h.name]["vnics"][nic.device]["distributed_virtual_portgroup"] = None
+                    ret[h.name]["vnics"][nic.device]["distributed_virtual_switch"] = None
+
+            ret[h.name]["pnics"] = {}
+            for nic in h.config.network.pnic:
+                ret[h.name]["pnics"][nic.device] = {}
+                ret[h.name]["pnics"][nic.device]["mac"] = nic.mac
+                if nic.linkSpeed:
+                    ret[h.name]["pnics"][nic.device]["speed"] = nic.linkSpeed.speedMb
+                else:
+                    ret[h.name]["pnics"][nic.device]["speed"] = -1
+
+                if not h.configManager.networkSystem.capabilities.supportsNetworkHints:
+                    continue
+
+                # Add CDP/LLDP information
+                # TODO: Add LLDP information
+                ret[h.name]["pnics"][nic.device]["cdp"] = {}
+                for hint in h.configManager.networkSystem.QueryNetworkHint(nic.device):
+                    csp = hint.connectedSwitchPort
+                    if csp:
+                        ret[h.name]["pnics"][nic.device]["cdp"]["switch_id"] = csp.devId
+                        ret[h.name]["pnics"][nic.device]["cdp"]["system_name"] = csp.systemName
+                        ret[h.name]["pnics"][nic.device]["cdp"]["platform"] = csp.hardwarePlatform
+                        ret[h.name]["pnics"][nic.device]["cdp"]["ip_address"] = csp.address
+                        ret[h.name]["pnics"][nic.device]["cdp"]["port_id"] = csp.portId
+                        ret[h.name]["pnics"][nic.device]["cdp"]["vlan"] = csp.vlan
+
+            ret[h.name]["vswitches"] = {}
+            for vswitch in h.config.network.vswitch:
+                ret[h.name]["vswitches"][vswitch.name] = {}
+                ret[h.name]["vswitches"][vswitch.name]["mtu"] = vswitch.mtu
+                ret[h.name]["vswitches"][vswitch.name]["pnics"] = []
+                ret[h.name]["vswitches"][vswitch.name]["portgroups"] = []
+                for pnic in vswitch.pnic:
+                    ret[h.name]["vswitches"][vswitch.name]["pnics"].append(
+                        pnic.replace("key-vim.host.PhysicalNic-", "")
+                    )
+                for pg in vswitch.portgroup:
+                    ret[h.name]["vswitches"][vswitch.name]["portgroups"].append(
+                        pg.replace("key-vim.host.PortGroup-", "")
+                    )
+
+            ret[h.name]["portgroups"] = {}
+            for portgroup in h.config.network.portgroup:
+                ret[h.name]["portgroups"][portgroup.spec.name] = {}
+                ret[h.name]["portgroups"][portgroup.spec.name]["vlan_id"] = (portgroup.spec.vlanId,)
+                ret[h.name]["portgroups"][portgroup.spec.name][
+                    "switch_name"
+                ] = portgroup.spec.vswitchName
 
             ret[h.name]["cpu_model"] = h.summary.hardware.cpuModel
             ret[h.name]["num_cpu_cores"] = h.summary.hardware.numCpuCores
@@ -3894,93 +3955,6 @@
         get_all_hosts=host_name is None,
     )
 
-<<<<<<< HEAD
-    try:
-        for h in hosts:
-            ret[h.name] = {}
-            ret[h.name]["vsan"] = {}
-            vsan_manager = h.configManager.vsanSystem
-            if vsan_manager:
-                vsan = vsan_manager.QueryHostStatus()
-                ret[h.name]["vsan"]["cluster_uuid"] = vsan.uuid
-                ret[h.name]["vsan"]["node_uuid"] = vsan.nodeUuid
-                ret[h.name]["vsan"]["health"] = vsan.health
-
-            ret[h.name]["datastores"] = {}
-            for store in h.datastore:
-                ret[h.name]["datastores"][store.name] = {}
-                ret[h.name]["datastores"][store.name]["capacity"] = store.summary.capacity
-                ret[h.name]["datastores"][store.name]["free_space"] = store.summary.freeSpace
-
-            ret[h.name]["vnics"] = {}
-            for nic in h.config.network.vnic:
-                ret[h.name]["vnics"][nic.device] = {}
-                ret[h.name]["vnics"][nic.device]["ip_address"] = nic.spec.ip.ipAddress
-                ret[h.name]["vnics"][nic.device]["subnet_mask"] = nic.spec.ip.subnetMask
-                ret[h.name]["vnics"][nic.device]["mac"] = nic.spec.mac
-                ret[h.name]["vnics"][nic.device]["mtu"] = nic.spec.mtu
-                ret[h.name]["vnics"][nic.device]["portgroup"] = nic.spec.portgroup
-                if nic.spec.distributedVirtualPort:
-                    ret[h.name]["vnics"][nic.device][
-                        "distributed_virtual_portgroup"
-                    ] = nic.spec.distributedVirtualPort.portgroupKey
-                    ret[h.name]["vnics"][nic.device][
-                        "distributed_virtual_switch"
-                    ] = utils_vmware._get_dvs_by_uuid(
-                        service_instance, nic.spec.distributedVirtualPort.switchUuid
-                    ).config.name
-                else:
-                    ret[h.name]["vnics"][nic.device]["distributed_virtual_portgroup"] = None
-                    ret[h.name]["vnics"][nic.device]["distributed_virtual_switch"] = None
-
-            ret[h.name]["pnics"] = {}
-            for nic in h.config.network.pnic:
-                ret[h.name]["pnics"][nic.device] = {}
-                ret[h.name]["pnics"][nic.device]["mac"] = nic.mac
-                if nic.linkSpeed:
-                    ret[h.name]["pnics"][nic.device]["speed"] = nic.linkSpeed.speedMb
-                else:
-                    ret[h.name]["pnics"][nic.device]["speed"] = -1
-
-                if not h.configManager.networkSystem.capabilities.supportsNetworkHints:
-                    continue
-
-                # Add CDP/LLDP information
-                # TODO: Add LLDP information
-                ret[h.name]["pnics"][nic.device]["cdp"] = {}
-                for hint in h.configManager.networkSystem.QueryNetworkHint(nic.device):
-                    csp = hint.connectedSwitchPort
-                    if csp:
-                        ret[h.name]["pnics"][nic.device]["cdp"]["switch_id"] = csp.devId
-                        ret[h.name]["pnics"][nic.device]["cdp"]["system_name"] = csp.systemName
-                        ret[h.name]["pnics"][nic.device]["cdp"]["platform"] = csp.hardwarePlatform
-                        ret[h.name]["pnics"][nic.device]["cdp"]["ip_address"] = csp.address
-                        ret[h.name]["pnics"][nic.device]["cdp"]["port_id"] = csp.portId
-                        ret[h.name]["pnics"][nic.device]["cdp"]["vlan"] = csp.vlan
-
-            ret[h.name]["vswitches"] = {}
-            for vswitch in h.config.network.vswitch:
-                ret[h.name]["vswitches"][vswitch.name] = {}
-                ret[h.name]["vswitches"][vswitch.name]["mtu"] = vswitch.mtu
-                ret[h.name]["vswitches"][vswitch.name]["pnics"] = []
-                ret[h.name]["vswitches"][vswitch.name]["portgroups"] = []
-                for pnic in vswitch.pnic:
-                    ret[h.name]["vswitches"][vswitch.name]["pnics"].append(
-                        pnic.replace("key-vim.host.PhysicalNic-", "")
-                    )
-                for pg in vswitch.portgroup:
-                    ret[h.name]["vswitches"][vswitch.name]["portgroups"].append(
-                        pg.replace("key-vim.host.PortGroup-", "")
-                    )
-
-            ret[h.name]["portgroups"] = {}
-            for portgroup in h.config.network.portgroup:
-                ret[h.name]["portgroups"][portgroup.spec.name] = {}
-                ret[h.name]["portgroups"][portgroup.spec.name]["vlan_id"] = (portgroup.spec.vlanId,)
-                ret[h.name]["portgroups"][portgroup.spec.name][
-                    "switch_name"
-                ] = portgroup.spec.vswitchName
-=======
     get_all_diskgroups = True if not cache_disk_ids else False
     for host in hosts:
         ret[host.name] = []
@@ -3992,7 +3966,6 @@
                 }
             )
     return ret
->>>>>>> 2a5b0f77
 
 
 def get_host_datetime(
