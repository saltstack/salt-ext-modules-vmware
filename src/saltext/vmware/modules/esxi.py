<<<<<<< HEAD
# Copyright 2021 VMware, Inc.
# SPDX-License: Apache-2.0

=======
>>>>>>> 710b49d8
def get_lun_ids(*, service_instance):
    """
    Return a list of LUN (Logical Unit Number) NAA (Network Addressing Authority) IDs.
    """

    # TODO: Might be better to use that other recursive view thing? Not sure
    hosts = service_instance.content.rootFolder.childEntity[0].hostFolder.childEntity[0].host
    ids = []
    for host in hosts:
        for datastore in host.datastore:
            for extent in datastore.info.vmfs.extent:
                ids.append(extent.diskName)
    return ids


def get_capabilities(*, service_instance):
    """
    Return ESXi host's capability information.
<<<<<<< HEAD
    '''
=======
    """
    capabilities = {}
>>>>>>> 710b49d8
    hosts = service_instance.content.rootFolder.childEntity[0].hostFolder.childEntity[0].host
    capabilities = {}
    for host in hosts:
        capability = host.capability
<<<<<<< HEAD
        capabilities[host.name] = {}
        capabilities[host.name]["motionSupported"] = capability.vmotionSupported
        capabilities[host.name]["standbySupported"] = capability.standbySupported
        capabilities[host.name]["ipmiSupported"] = capability.ipmiSupported
        capabilities[host.name]["maxSupportedVMs"] = capability.maxSupportedVMs
        capabilities[host.name]["mrecursiveResourcePoolsSupported"] = capability.recursiveResourcePoolsSupported
        capabilities[host.name]["cpuMemoryResourceConfigurationSupported"] = capability.cpuMemoryResourceConfigurationSupported
        capabilities[host.name]["rebootSupported"] = capability.rebootSupported
        capabilities[host.name]["shutdownSupported"] = capability.shutdownSupported
        capabilities[host.name]["vaxRunningVMs"] = capability.maxRunningVMs
        capabilities[host.name]["maxSupportedVcpus"] = capability.maxSupportedVcpus
        capabilities[host.name]["maxRegisteredVMs"] = capability.maxRegisteredVMs
        capabilities[host.name]["datastorePrincipalSupported"] = capability.datastorePrincipalSupported
        capabilities[host.name]["sanSupported"] = capability.sanSupported
        capabilities[host.name]["nfsSupported"] = capability.nfsSupported
        capabilities[host.name]["iscsiSupported"] = capability.iscsiSupported
        capabilities[host.name]["vlanTaggingSupported"] = capability.vlanTaggingSupported
        capabilities[host.name]["nicTeamingSupported"] = capability.nicTeamingSupported
        capabilities[host.name]["highGuestMemSupported"] = capability.highGuestMemSupported
        capabilities[host.name]["maintenanceModeSupported"] = capability.maintenanceModeSupported
        capabilities[host.name]["suspendedRelocateSupported"] = capability.suspendedRelocateSupported
        capabilities[host.name]["restrictedSnapshotRelocateSupported"] = capability.restrictedSnapshotRelocateSupported
        capabilities[host.name]["perVmSwapFiles"] = capability.perVmSwapFiles
        capabilities[host.name]["localSwapDatastoreSupported"] = capability.localSwapDatastoreSupported
        capabilities[host.name]["unsharedSwapVMotionSupported"] = capability.unsharedSwapVMotionSupported
        capabilities[host.name]["backgroundSnapshotsSupported"] = capability.backgroundSnapshotsSupported
        capabilities[host.name]["preAssignedPCIUnitNumbersSupported"] = capability.preAssignedPCIUnitNumbersSupported
        capabilities[host.name]["screenshotSupported"] = capability.screenshotSupported
        capabilities[host.name]["scaledScreenshotSupported"] = capability.scaledScreenshotSupported
        capabilities[host.name]["storageVMotionSupported"] = capability.storageVMotionSupported
        capabilities[host.name]["vmotionWithStorageVMotionSupported"] = capability.vmotionWithStorageVMotionSupported
        capabilities[host.name]["vmotionAcrossNetworkSupported"] = capability.vmotionAcrossNetworkSupported
        capabilities[host.name]["maxNumDisksSVMotion"] = capability.maxNumDisksSVMotion
        capabilities[host.name]["hbrNicSelectionSupported"] = capability.hbrNicSelectionSupported
        capabilities[host.name]["vrNfcNicSelectionSupported"] = capability.vrNfcNicSelectionSupported
        capabilities[host.name]["recordReplaySupported"] = capability.recordReplaySupported
        capabilities[host.name]["ftSupported"] = capability.ftSupported
        capabilities[host.name]["replayUnsupportedReason"] = capability.replayUnsupportedReason
        capabilities[host.name]["smpFtSupported"] = capability.smpFtSupported
        capabilities[host.name]["maxVcpusPerFtVm"] = capability.maxVcpusPerFtVm
        capabilities[host.name]["loginBySSLThumbprintSupported"] = capability.loginBySSLThumbprintSupported
        capabilities[host.name]["cloneFromSnapshotSupported"] = capability.cloneFromSnapshotSupported
        capabilities[host.name]["deltaDiskBackingsSupported"] = capability.deltaDiskBackingsSupported
        capabilities[host.name]["perVMNetworkTrafficShapingSupported"] = capability.perVMNetworkTrafficShapingSupported
        capabilities[host.name]["tpmSupported"] = capability.tpmSupported
        capabilities[host.name]["virtualExecUsageSupported"] = capability.virtualExecUsageSupported
        capabilities[host.name]["storageIORMSupported"] = capability.storageIORMSupported
        capabilities[host.name]["vmDirectPathGen2Supported"] = capability.vmDirectPathGen2Supported
        capabilities[host.name]["vmDirectPathGen2UnsupportedReasonExtended"] = capability.vmDirectPathGen2UnsupportedReasonExtended
        capabilities[host.name]["vStorageCapable"] = capability.vStorageCapable
        capabilities[host.name]["snapshotRelayoutSupported"] = capability.snapshotRelayoutSupported
        capabilities[host.name]["firewallIpRulesSupported"] = capability.firewallIpRulesSupported
        capabilities[host.name]["servicePackageInfoSupported"] = capability.servicePackageInfoSupported
        capabilities[host.name]["maxHostRunningVms"] = capability.maxHostRunningVms
        capabilities[host.name]["maxHostSupportedVcpus"] = capability.maxHostSupportedVcpus
        capabilities[host.name]["vmfsDatastoreMountCapable"] = capability.vmfsDatastoreMountCapable
        capabilities[host.name]["eightPlusHostVmfsSharedAccessSupported"] = capability.eightPlusHostVmfsSharedAccessSupported
        capabilities[host.name]["nestedHVSupported"] = capability.nestedHVSupported
        capabilities[host.name]["vPMCSupported"] = capability.vPMCSupported
        capabilities[host.name]["interVMCommunicationThroughVMCISupported"] = capability.interVMCommunicationThroughVMCISupported
        capabilities[host.name]["scheduledHardwareUpgradeSupported"] = capability.scheduledHardwareUpgradeSupported
        capabilities[host.name]["featureCapabilitiesSupported"] = capability.featureCapabilitiesSupported
        capabilities[host.name]["latencySensitivitySupported"] = capability.latencySensitivitySupported
        capabilities[host.name]["storagePolicySupported"] = capability.storagePolicySupported
        capabilities[host.name]["accel3dSupported"] = capability.accel3dSupported
        capabilities[host.name]["reliableMemoryAware"] = capability.reliableMemoryAware
        capabilities[host.name]["multipleNetworkStackInstanceSupported"] = capability.multipleNetworkStackInstanceSupported
        capabilities[host.name]["messageBusProxySupported"] = capability.messageBusProxySupported
        capabilities[host.name]["vsanSupported"] = capability.vsanSupported
        capabilities[host.name]["vFlashSupported"] = capability.vFlashSupported
        capabilities[host.name]["hostAccessManagerSupported"] = capability.hostAccessManagerSupported
        capabilities[host.name]["provisioningNicSelectionSupported"] = capability.provisioningNicSelectionSupported
        capabilities[host.name]["nfs41Supported"] = capability.nfs41Supported
        capabilities[host.name]["nfs41Krb5iSupported"] = capability.nfs41Krb5iSupported
        capabilities[host.name]["turnDiskLocatorLedSupported"] = capability.turnDiskLocatorLedSupported
        capabilities[host.name]["virtualVolumeDatastoreSupported"] = capability.virtualVolumeDatastoreSupported
        capabilities[host.name]["markAsSsdSupported"] = capability.markAsSsdSupported
        capabilities[host.name]["markAsLocalSupported"] = capability.markAsLocalSupported
        capabilities[host.name]["smartCardAuthenticationSupported"] = capability.smartCardAuthenticationSupported
        capabilities[host.name]["cryptoSupported"] = capability.cryptoSupported
        capabilities[host.name]["oneKVolumeAPIsSupported"] = capability.oneKVolumeAPIsSupported
        capabilities[host.name]["gatewayOnNicSupported"] = capability.gatewayOnNicSupported
        capabilities[host.name]["upitSupported"] = capability.upitSupported
        capabilities[host.name]["cpuHwMmuSupported"] = capability.cpuHwMmuSupported
        capabilities[host.name]["encryptedVMotionSupported"] = capability.encryptedVMotionSupported
        capabilities[host.name]["encryptionChangeOnAddRemoveSupported"] = capability.encryptionChangeOnAddRemoveSupported
        capabilities[host.name]["encryptionHotOperationSupported"] = capability.encryptionHotOperationSupported
        capabilities[host.name]["encryptionWithSnapshotsSupported"] = capability.encryptionWithSnapshotsSupported
        capabilities[host.name]["encryptionFaultToleranceSupported"] = capability.encryptionFaultToleranceSupported
        capabilities[host.name]["encryptionMemorySaveSupported"] = capability.encryptionMemorySaveSupported
        capabilities[host.name]["encryptionRDMSupported"] = capability.encryptionRDMSupported
        capabilities[host.name]["encryptionVFlashSupported"] = capability.encryptionVFlashSupported
        capabilities[host.name]["encryptionCBRCSupported"] = capability.encryptionCBRCSupported
        capabilities[host.name]["encryptionHBRSupported"] = capability.encryptionHBRSupported
        capabilities[host.name]["supportedVmfsMajorVersion"] = list(capability.supportedVmfsMajorVersion)
        capabilities[host.name]["vmDirectPathGen2UnsupportedReason"] = list(capability.vmDirectPathGen2UnsupportedReason)
        capabilities[host.name]["ftCompatibilityIssues"] = list(capability.ftCompatibilityIssues)
        capabilities[host.name]["smpFtCompatibilityIssues"] = list(capability.smpFtCompatibilityIssues)
        capabilities[host.name]["replayCompatibilityIssues"] = list(capability.replayCompatibilityIssues)
        capabilities[host.name]['checkpointFtSupported'] = capabilities[host.name]['smpFtSupported']
        capabilities[host.name]['checkpointFtCompatibilityIssues'] = capabilities[host.name]['smpFtCompatibilityIssues']
=======
        host_id = host.summary.hardware.uuid
        capabilities[host_id] = dict(capability.__dict__)
>>>>>>> 710b49d8

    return capabilities


# # TODO: remove/rehash code below here -W. Werner, 2021-04-28


"""
Glues the VMware vSphere Execution Module to the VMware ESXi Proxy Minions to the
:mod:`esxi proxymodule <salt.proxy.esxi>`.

.. versionadded:: 2015.8.4

Depends: :mod:`vSphere Remote Execution Module (salt.modules.vsphere)
<salt.modules.vsphere>`

For documentation on commands that you can direct to an ESXi host via proxy,
look in the documentation for :mod:`salt.modules.vsphere <salt.modules.vsphere>`.

This execution module calls through to a function in the ESXi proxy module
called ``ch_config``, which looks up the function passed in the ``command``
parameter in :mod:`salt.modules.vsphere <salt.modules.vsphere>` and calls it.

To execute commands with an ESXi Proxy Minion using the vSphere Execution Module,
use the ``esxi.cmd <vsphere-function-name>`` syntax. Both args and kwargs needed
for various vsphere execution module functions must be passed through in a kwarg-
type manor.

.. code-block:: bash

    salt 'esxi-proxy' esxi.cmd system_info
    salt 'exsi-proxy' esxi.cmd get_service_policy service_name='ssh'

"""

import logging
import sys

import salt.utils.platform
from salt.utils.decorators import depends, ignores_kwargs

try:
    import jsonschema

    HAS_JSONSCHEMA = True
except ImportError:
    HAS_JSONSCHEMA = False

try:
    # pylint: disable=no-name-in-module
    from pyVmomi import (
        vim,
        vmodl,
        pbm,
        VmomiSupport,
    )

    # pylint: enable=no-name-in-module

    # We check the supported vim versions to infer the pyVmomi version
    if (
        "vim25/6.0" in VmomiSupport.versionMap
        and sys.version_info > (2, 7)
        and sys.version_info < (2, 7, 9)
    ):

        log.debug(
            "pyVmomi not loaded: Incompatible versions " "of Python. See Issue #29537."
        )
        raise ImportError()
    HAS_PYVMOMI = True
except ImportError:
    HAS_PYVMOMI = False


log = logging.getLogger(__name__)

__proxyenabled__ = ["esxi"]
__virtualname__ = "esxi"


def __virtual__():
    """
    Only work on proxy
    """
    if salt.utils.platform.is_proxy():
        return __virtualname__
    return (
        False,
        "The esxi execution module failed to load: only available on proxy minions.",
    )


def cmd(command, *args, **kwargs):
    proxy_prefix = __opts__["proxy"]["proxytype"]
    proxy_cmd = proxy_prefix + ".ch_config"

    return __proxy__[proxy_cmd](command, *args, **kwargs)


def get_details():
    return __proxy__["esxi.get_details"]()


def upload_ssh_key(
    host,
    username,
    password,
    ssh_key=None,
    ssh_key_file=None,
    protocol=None,
    port=None,
    certificate_verify=None,
):
    """
    Upload an ssh key for root to an ESXi host via http PUT.
    This function only works for ESXi, not vCenter.
    Only one ssh key can be uploaded for root.  Uploading a second key will
    replace any existing key.

    :param host: The location of the ESXi Host
    :param username: Username to connect as
    :param password: Password for the ESXi web endpoint
    :param ssh_key: Public SSH key, will be added to authorized_keys on ESXi
    :param ssh_key_file: File containing the SSH key.  Use 'ssh_key' or
                         ssh_key_file, but not both.
    :param protocol: defaults to https, can be http if ssl is disabled on ESXi
    :param port: defaults to 443 for https
    :param certificate_verify: If true require that the SSL connection present
                               a valid certificate. Default: True
    :return: Dictionary with a 'status' key, True if upload is successful.
             If upload is unsuccessful, 'status' key will be False and
             an 'Error' key will have an informative message.

    CLI Example:

    .. code-block:: bash

        salt '*' vsphere.upload_ssh_key my.esxi.host root bad-password ssh_key_file='/etc/salt/my_keys/my_key.pub'

    """
    if protocol is None:
        protocol = "https"
    if port is None:
        port = 443
    if certificate_verify is None:
        certificate_verify = True

    url = "{}://{}:{}/host/ssh_root_authorized_keys".format(protocol, host, port)
    ret = {}
    result = None
    try:
        if ssh_key:
            result = salt.utils.http.query(
                url,
                status=True,
                text=True,
                method="PUT",
                username=username,
                password=password,
                data=ssh_key,
                verify_ssl=certificate_verify,
            )
        elif ssh_key_file:
            result = salt.utils.http.query(
                url,
                status=True,
                text=True,
                method="PUT",
                username=username,
                password=password,
                data_file=ssh_key_file,
                data_render=False,
                verify_ssl=certificate_verify,
            )
        if result.get("status") == 200:
            ret["status"] = True
        else:
            ret["status"] = False
            ret["Error"] = result["error"]
    except Exception as msg:  # pylint: disable=broad-except
        ret["status"] = False
        ret["Error"] = msg

    return ret


def get_ssh_key(host, username, password, protocol=None, port=None, certificate_verify=None):
    """
    Retrieve the authorized_keys entry for root.
    This function only works for ESXi, not vCenter.

    :param host: The location of the ESXi Host
    :param username: Username to connect as
    :param password: Password for the ESXi web endpoint
    :param protocol: defaults to https, can be http if ssl is disabled on ESXi
    :param port: defaults to 443 for https
    :param certificate_verify: If true require that the SSL connection present
                               a valid certificate. Default: True
    :return: True if upload is successful

    CLI Example:

    .. code-block:: bash

        salt '*' vsphere.get_ssh_key my.esxi.host root bad-password certificate_verify=True

    """
    if protocol is None:
        protocol = "https"
    if port is None:
        port = 443
    if certificate_verify is None:
        certificate_verify = True

    url = "{}://{}:{}/host/ssh_root_authorized_keys".format(protocol, host, port)
    ret = {}
    try:
        result = salt.utils.http.query(
            url,
            status=True,
            text=True,
            method="GET",
            username=username,
            password=password,
            verify_ssl=certificate_verify,
        )
        if result.get("status") == 200:
            ret["status"] = True
            ret["key"] = result["text"]
        else:
            ret["status"] = False
            ret["Error"] = result["error"]
    except Exception as msg:  # pylint: disable=broad-except
        ret["status"] = False
        ret["Error"] = msg

    return ret


def update_host_password(
    host, username, password, new_password, protocol=None, port=None, verify_ssl=True
):
    """
    Update the password for a given host.

    .. note:: Currently only works with connections to ESXi hosts. Does not work with vCenter servers.

    host
        The location of the ESXi host.

    username
        The username used to login to the ESXi host, such as ``root``.

    password
        The password used to login to the ESXi host.

    new_password
        The new password that will be updated for the provided username on the ESXi host.

    protocol
        Optionally set to alternate protocol if the host is not using the default
        protocol. Default protocol is ``https``.

    port
        Optionally set to alternate port if the host is not using the default
        port. Default port is ``443``.

    verify_ssl
        Verify the SSL certificate. Default: True

    CLI Example:

    .. code-block:: bash

        salt '*' vsphere.update_host_password my.esxi.host root original-bad-password new-bad-password

    """
    service_instance = salt.utils.vmware.get_service_instance(
        host=host,
        username=username,
        password=password,
        protocol=protocol,
        port=port,
        verify_ssl=verify_ssl,
    )
    # Get LocalAccountManager object
    account_manager = salt.utils.vmware.get_inventory(service_instance).accountManager

    # Create user account specification object and assign id and password attributes
    user_account = vim.host.LocalAccountManager.AccountSpecification()
    user_account.id = username
    user_account.password = new_password

    # Update the password
    try:
        account_manager.UpdateUser(user_account)
    except vmodl.fault.SystemError as err:
        raise CommandExecutionError(err.msg)
    except vim.fault.UserNotFound:
        raise CommandExecutionError(
            "'vsphere.update_host_password' failed for host {}: " "User was not found.".format(host)
        )
    # If the username and password already exist, we don't need to do anything.
    except vim.fault.AlreadyExists:
        pass

    return True


def configure_host_cache(enabled, datastore=None, swap_size_MiB=None, service_instance=None):
    """
    Configures the host cache on the selected host.

    enabled
        Boolean flag specifying whether the host cache is enabled.

    datastore
        Name of the datastore that contains the host cache. Must be set if
        enabled is ``true``.

    swap_size_MiB
        Swap size in Mibibytes. Needs to be set if enabled is ``true``. Must be
        smaller than the datastore size.

    service_instance
        Service instance (vim.ServiceInstance) of the vCenter/ESXi host.
        Default is None.

    .. code-block:: bash

        salt '*' vsphere.configure_host_cache enabled=False

        salt '*' vsphere.configure_host_cache enabled=True datastore=ds1
            swap_size_MiB=1024
    """
    log.debug("Validating host cache input")
    schema = SimpleHostCacheSchema.serialize()
    try:
        jsonschema.validate(
            {
                "enabled": enabled,
                "datastore_name": datastore,
                "swap_size_MiB": swap_size_MiB,
            },
            schema,
        )
    except jsonschema.exceptions.ValidationError as exc:
        raise ArgumentValueError(exc)
    if not enabled:
        raise ArgumentValueError("Disabling the host cache is not supported")
    ret_dict = {"enabled": False}

    host_ref = _get_proxy_target(service_instance)
    hostname = __proxy__["esxi.get_details"]()["esxi_host"]
    if datastore:
        ds_refs = salt.utils.vmware.get_datastores(
            service_instance, host_ref, datastore_names=[datastore]
        )
        if not ds_refs:
            raise VMwareObjectRetrievalError(
                "Datastore '{}' was not found on host " "'{}'".format(datastore, hostname)
            )
        ds_ref = ds_refs[0]
    salt.utils.vmware.configure_host_cache(host_ref, ds_ref, swap_size_MiB)
    return True


def get_host_cache(service_instance=None):
    """
    Returns the host cache configuration on the proxy host.

    service_instance
        Service instance (vim.ServiceInstance) of the vCenter/ESXi host.
        Default is None.

    .. code-block:: bash

        salt '*' vsphere.get_host_cache
    """
    # Default to getting all disks if no filtering is done
    ret_dict = {}
    host_ref = _get_proxy_target(service_instance)
    hostname = __proxy__["esxi.get_details"]()["esxi_host"]
    hci = saltext.vmware.utils.vmware.get_host_cache(host_ref)
    if not hci:
        log.debug("Host cache not configured on host '{}'".format(hostname))
        ret_dict["enabled"] = False
        return ret_dict

    # TODO Support multiple host cache info objects (on multiple datastores)
    return {
        "enabled": True,
        "datastore": {"name": hci.key.name},
        "swap_size": "{}MiB".format(hci.swapSize),
    }<|MERGE_RESOLUTION|>--- conflicted
+++ resolved
@@ -1,9 +1,6 @@
-<<<<<<< HEAD
 # Copyright 2021 VMware, Inc.
 # SPDX-License: Apache-2.0
 
-=======
->>>>>>> 710b49d8
 def get_lun_ids(*, service_instance):
     """
     Return a list of LUN (Logical Unit Number) NAA (Network Addressing Authority) IDs.
@@ -22,17 +19,11 @@
 def get_capabilities(*, service_instance):
     """
     Return ESXi host's capability information.
-<<<<<<< HEAD
-    '''
-=======
-    """
-    capabilities = {}
->>>>>>> 710b49d8
+    """
     hosts = service_instance.content.rootFolder.childEntity[0].hostFolder.childEntity[0].host
     capabilities = {}
     for host in hosts:
         capability = host.capability
-<<<<<<< HEAD
         capabilities[host.name] = {}
         capabilities[host.name]["motionSupported"] = capability.vmotionSupported
         capabilities[host.name]["standbySupported"] = capability.standbySupported
@@ -134,10 +125,6 @@
         capabilities[host.name]["replayCompatibilityIssues"] = list(capability.replayCompatibilityIssues)
         capabilities[host.name]['checkpointFtSupported'] = capabilities[host.name]['smpFtSupported']
         capabilities[host.name]['checkpointFtCompatibilityIssues'] = capabilities[host.name]['smpFtCompatibilityIssues']
-=======
-        host_id = host.summary.hardware.uuid
-        capabilities[host_id] = dict(capability.__dict__)
->>>>>>> 710b49d8
 
     return capabilities
 
