--- conflicted
+++ resolved
@@ -1,446 +1,5 @@
 # Copyright 2021 VMware, Inc.
 # SPDX-License: Apache-2.0
-def get_lun_ids(*, service_instance):
-    """
-    Return a list of LUN (Logical Unit Number) NAA (Network Addressing Authority) IDs.
-    """
-
-    # TODO: Might be better to use that other recursive view thing? Not sure
-    hosts = service_instance.content.rootFolder.childEntity[0].hostFolder.childEntity[0].host
-    ids = []
-    for host in hosts:
-        for datastore in host.datastore:
-            for extent in datastore.info.vmfs.extent:
-                ids.append(extent.diskName)
-    return ids
-
-
-def get_capabilities(*, service_instance):
-    """
-    Return ESXi host's capability information.
-    """
-    capabilities = {}
-    hosts = service_instance.content.rootFolder.childEntity[0].hostFolder.childEntity[0].host
-    for host in hosts:
-        capability = host.capability
-        host_id = host.summary.hardware.uuid
-        capabilities[host_id] = dict(capability.__dict__)
-
-    return capabilities
-
-
-# # TODO: remove/rehash code below here -W. Werner, 2021-04-28
-
-
-"""
-Glues the VMware vSphere Execution Module to the VMware ESXi Proxy Minions to the
-:mod:`esxi proxymodule <salt.proxy.esxi>`.
-
-.. versionadded:: 2015.8.4
-
-Depends: :mod:`vSphere Remote Execution Module (salt.modules.vsphere)
-<salt.modules.vsphere>`
-
-For documentation on commands that you can direct to an ESXi host via proxy,
-look in the documentation for :mod:`salt.modules.vsphere <salt.modules.vsphere>`.
-
-This execution module calls through to a function in the ESXi proxy module
-called ``ch_config``, which looks up the function passed in the ``command``
-parameter in :mod:`salt.modules.vsphere <salt.modules.vsphere>` and calls it.
-
-To execute commands with an ESXi Proxy Minion using the vSphere Execution Module,
-use the ``esxi.cmd <vsphere-function-name>`` syntax. Both args and kwargs needed
-for various vsphere execution module functions must be passed through in a kwarg-
-type manor.
-
-.. code-block:: bash
-
-    salt 'esxi-proxy' esxi.cmd system_info
-    salt 'exsi-proxy' esxi.cmd get_service_policy service_name='ssh'
-
-"""
-
-<<<<<<< HEAD
-# Import Python libs
-from __future__ import absolute_import, print_function, unicode_literals
-
-import sys
-=======
->>>>>>> 40af1397
-import logging
-
-import salt.utils.platform
-from salt.utils.decorators import depends, ignores_kwargs
-
-try:
-    import jsonschema
-
-    HAS_JSONSCHEMA = True
-except ImportError:
-    HAS_JSONSCHEMA = False
-
-try:
-    # pylint: disable=no-name-in-module
-    from pyVmomi import (
-        vim,
-        vmodl,
-        pbm,
-        VmomiSupport,
-    )
-
-    # pylint: enable=no-name-in-module
-
-    # We check the supported vim versions to infer the pyVmomi version
-    if (
-        "vim25/6.0" in VmomiSupport.versionMap
-        and sys.version_info > (2, 7)
-        and sys.version_info < (2, 7, 9)
-    ):
-
-        log.debug(
-            "pyVmomi not loaded: Incompatible versions " "of Python. See Issue #29537."
-        )
-        raise ImportError()
-    HAS_PYVMOMI = True
-except ImportError:
-    HAS_PYVMOMI = False
-
-
-log = logging.getLogger(__name__)
-
-__proxyenabled__ = ["esxi"]
-__virtualname__ = "esxi"
-
-
-def __virtual__():
-    """
-    Only work on proxy
-    """
-    if salt.utils.platform.is_proxy():
-        return __virtualname__
-    return (
-        False,
-        "The esxi execution module failed to load: only available on proxy minions.",
-    )
-
-
-def cmd(command, *args, **kwargs):
-    proxy_prefix = __opts__["proxy"]["proxytype"]
-    proxy_cmd = proxy_prefix + ".ch_config"
-
-    return __proxy__[proxy_cmd](command, *args, **kwargs)
-
-
-def get_details():
-    return __proxy__["esxi.get_details"]()
-
-
-def upload_ssh_key(
-    host,
-    username,
-    password,
-    ssh_key=None,
-    ssh_key_file=None,
-    protocol=None,
-    port=None,
-    certificate_verify=None,
-):
-    """
-    Upload an ssh key for root to an ESXi host via http PUT.
-    This function only works for ESXi, not vCenter.
-    Only one ssh key can be uploaded for root.  Uploading a second key will
-    replace any existing key.
-
-    :param host: The location of the ESXi Host
-    :param username: Username to connect as
-    :param password: Password for the ESXi web endpoint
-    :param ssh_key: Public SSH key, will be added to authorized_keys on ESXi
-    :param ssh_key_file: File containing the SSH key.  Use 'ssh_key' or
-                         ssh_key_file, but not both.
-    :param protocol: defaults to https, can be http if ssl is disabled on ESXi
-    :param port: defaults to 443 for https
-    :param certificate_verify: If true require that the SSL connection present
-                               a valid certificate. Default: True
-    :return: Dictionary with a 'status' key, True if upload is successful.
-             If upload is unsuccessful, 'status' key will be False and
-             an 'Error' key will have an informative message.
-
-    CLI Example:
-
-    .. code-block:: bash
-
-        salt '*' vsphere.upload_ssh_key my.esxi.host root bad-password ssh_key_file='/etc/salt/my_keys/my_key.pub'
-
-    """
-    if protocol is None:
-        protocol = "https"
-    if port is None:
-        port = 443
-    if certificate_verify is None:
-        certificate_verify = True
-
-    url = "{}://{}:{}/host/ssh_root_authorized_keys".format(protocol, host, port)
-    ret = {}
-    result = None
-    try:
-        if ssh_key:
-            result = salt.utils.http.query(
-                url,
-                status=True,
-                text=True,
-                method="PUT",
-                username=username,
-                password=password,
-                data=ssh_key,
-                verify_ssl=certificate_verify,
-            )
-        elif ssh_key_file:
-            result = salt.utils.http.query(
-                url,
-                status=True,
-                text=True,
-                method="PUT",
-                username=username,
-                password=password,
-                data_file=ssh_key_file,
-                data_render=False,
-                verify_ssl=certificate_verify,
-            )
-        if result.get("status") == 200:
-            ret["status"] = True
-        else:
-            ret["status"] = False
-            ret["Error"] = result["error"]
-    except Exception as msg:  # pylint: disable=broad-except
-        ret["status"] = False
-        ret["Error"] = msg
-
-    return ret
-
-
-def get_ssh_key(host, username, password, protocol=None, port=None, certificate_verify=None):
-    """
-    Retrieve the authorized_keys entry for root.
-    This function only works for ESXi, not vCenter.
-
-    :param host: The location of the ESXi Host
-    :param username: Username to connect as
-    :param password: Password for the ESXi web endpoint
-    :param protocol: defaults to https, can be http if ssl is disabled on ESXi
-    :param port: defaults to 443 for https
-    :param certificate_verify: If true require that the SSL connection present
-                               a valid certificate. Default: True
-    :return: True if upload is successful
-
-    CLI Example:
-
-    .. code-block:: bash
-
-        salt '*' vsphere.get_ssh_key my.esxi.host root bad-password certificate_verify=True
-
-    """
-    if protocol is None:
-        protocol = "https"
-    if port is None:
-        port = 443
-    if certificate_verify is None:
-        certificate_verify = True
-
-    url = "{}://{}:{}/host/ssh_root_authorized_keys".format(protocol, host, port)
-    ret = {}
-    try:
-        result = salt.utils.http.query(
-            url,
-            status=True,
-            text=True,
-            method="GET",
-            username=username,
-            password=password,
-            verify_ssl=certificate_verify,
-        )
-        if result.get("status") == 200:
-            ret["status"] = True
-            ret["key"] = result["text"]
-        else:
-            ret["status"] = False
-            ret["Error"] = result["error"]
-    except Exception as msg:  # pylint: disable=broad-except
-        ret["status"] = False
-        ret["Error"] = msg
-
-    return ret
-
-
-def update_host_password(
-    host, username, password, new_password, protocol=None, port=None, verify_ssl=True
-):
-    """
-    Update the password for a given host.
-
-    .. note:: Currently only works with connections to ESXi hosts. Does not work with vCenter servers.
-
-    host
-        The location of the ESXi host.
-
-    username
-        The username used to login to the ESXi host, such as ``root``.
-
-    password
-        The password used to login to the ESXi host.
-
-    new_password
-        The new password that will be updated for the provided username on the ESXi host.
-
-    protocol
-        Optionally set to alternate protocol if the host is not using the default
-        protocol. Default protocol is ``https``.
-
-    port
-        Optionally set to alternate port if the host is not using the default
-        port. Default port is ``443``.
-
-    verify_ssl
-        Verify the SSL certificate. Default: True
-
-    CLI Example:
-
-    .. code-block:: bash
-
-        salt '*' vsphere.update_host_password my.esxi.host root original-bad-password new-bad-password
-
-    """
-    service_instance = salt.utils.vmware.get_service_instance(
-        host=host,
-        username=username,
-        password=password,
-        protocol=protocol,
-        port=port,
-        verify_ssl=verify_ssl,
-    )
-    # Get LocalAccountManager object
-    account_manager = salt.utils.vmware.get_inventory(service_instance).accountManager
-
-    # Create user account specification object and assign id and password attributes
-    user_account = vim.host.LocalAccountManager.AccountSpecification()
-    user_account.id = username
-    user_account.password = new_password
-
-    # Update the password
-    try:
-        account_manager.UpdateUser(user_account)
-    except vmodl.fault.SystemError as err:
-        raise CommandExecutionError(err.msg)
-    except vim.fault.UserNotFound:
-        raise CommandExecutionError(
-            "'vsphere.update_host_password' failed for host {}: " "User was not found.".format(host)
-        )
-    # If the username and password already exist, we don't need to do anything.
-    except vim.fault.AlreadyExists:
-        pass
-
-    return True
-
-
-<<<<<<< HEAD
-@depends(HAS_PYVMOMI)
-@depends(HAS_JSONSCHEMA)
-# @_supports_proxies("esxi")
-# @_gets_service_instance_via_proxy
-=======
->>>>>>> 40af1397
-def configure_host_cache(enabled, datastore=None, swap_size_MiB=None, service_instance=None):
-    """
-    Configures the host cache on the selected host.
-
-    enabled
-        Boolean flag specifying whether the host cache is enabled.
-
-    datastore
-        Name of the datastore that contains the host cache. Must be set if
-        enabled is ``true``.
-
-    swap_size_MiB
-        Swap size in Mibibytes. Needs to be set if enabled is ``true``. Must be
-        smaller than the datastore size.
-
-    service_instance
-        Service instance (vim.ServiceInstance) of the vCenter/ESXi host.
-        Default is None.
-
-    .. code-block:: bash
-
-        salt '*' vsphere.configure_host_cache enabled=False
-
-        salt '*' vsphere.configure_host_cache enabled=True datastore=ds1
-            swap_size_MiB=1024
-    """
-    log.debug("Validating host cache input")
-    schema = SimpleHostCacheSchema.serialize()
-    try:
-        jsonschema.validate(
-            {
-                "enabled": enabled,
-                "datastore_name": datastore,
-                "swap_size_MiB": swap_size_MiB,
-            },
-            schema,
-        )
-    except jsonschema.exceptions.ValidationError as exc:
-        raise ArgumentValueError(exc)
-    if not enabled:
-        raise ArgumentValueError("Disabling the host cache is not supported")
-    ret_dict = {"enabled": False}
-
-    host_ref = _get_proxy_target(service_instance)
-    hostname = __proxy__["esxi.get_details"]()["esxi_host"]
-    if datastore:
-        ds_refs = salt.utils.vmware.get_datastores(
-            service_instance, host_ref, datastore_names=[datastore]
-        )
-        if not ds_refs:
-            raise VMwareObjectRetrievalError(
-                "Datastore '{}' was not found on host " "'{}'".format(datastore, hostname)
-            )
-        ds_ref = ds_refs[0]
-    salt.utils.vmware.configure_host_cache(host_ref, ds_ref, swap_size_MiB)
-    return True
-
-
-<<<<<<< HEAD
-@depends(HAS_PYVMOMI)
-# @_supports_proxies("esxi")
-# @_gets_service_instance_via_proxy
-=======
->>>>>>> 40af1397
-def get_host_cache(service_instance=None):
-    """
-    Returns the host cache configuration on the proxy host.
-
-    service_instance
-        Service instance (vim.ServiceInstance) of the vCenter/ESXi host.
-        Default is None.
-
-    .. code-block:: bash
-
-        salt '*' vsphere.get_host_cache
-    """
-    # Default to getting all disks if no filtering is done
-    ret_dict = {}
-    host_ref = _get_proxy_target(service_instance)
-    hostname = __proxy__["esxi.get_details"]()["esxi_host"]
-    hci = saltext.vmware.utils.vmware.get_host_cache(host_ref)
-    if not hci:
-        log.debug("Host cache not configured on host '{}'".format(hostname))
-        ret_dict["enabled"] = False
-        return ret_dict
-
-    # TODO Support multiple host cache info objects (on multiple datastores)
-    return {
-        "enabled": True,
-        "datastore": {"name": hci.key.name},
-        "swap_size": "{}MiB".format(hci.swapSize),
-    }
-
 
 def get_lun_ids(*, service_instance):
     '''
@@ -566,4 +125,398 @@
         capabilities[host.name]['checkpointFtSupported'] = capabilities[host.name]['smpFtSupported']
         capabilities[host.name]['checkpointFtCompatibilityIssues'] = capabilities[host.name]['smpFtCompatibilityIssues']
 
-    return capabilities+    return capabilities
+
+
+# # TODO: remove/rehash code below here -W. Werner, 2021-04-28
+
+
+"""
+Glues the VMware vSphere Execution Module to the VMware ESXi Proxy Minions to the
+:mod:`esxi proxymodule <salt.proxy.esxi>`.
+
+.. versionadded:: 2015.8.4
+
+Depends: :mod:`vSphere Remote Execution Module (salt.modules.vsphere)
+<salt.modules.vsphere>`
+
+For documentation on commands that you can direct to an ESXi host via proxy,
+look in the documentation for :mod:`salt.modules.vsphere <salt.modules.vsphere>`.
+
+This execution module calls through to a function in the ESXi proxy module
+called ``ch_config``, which looks up the function passed in the ``command``
+parameter in :mod:`salt.modules.vsphere <salt.modules.vsphere>` and calls it.
+
+To execute commands with an ESXi Proxy Minion using the vSphere Execution Module,
+use the ``esxi.cmd <vsphere-function-name>`` syntax. Both args and kwargs needed
+for various vsphere execution module functions must be passed through in a kwarg-
+type manor.
+
+.. code-block:: bash
+
+    salt 'esxi-proxy' esxi.cmd system_info
+    salt 'exsi-proxy' esxi.cmd get_service_policy service_name='ssh'
+
+"""
+
+import logging
+import sys
+
+import salt.utils.platform
+from salt.utils.decorators import depends, ignores_kwargs
+
+try:
+    import jsonschema
+
+    HAS_JSONSCHEMA = True
+except ImportError:
+    HAS_JSONSCHEMA = False
+
+try:
+    # pylint: disable=no-name-in-module
+    from pyVmomi import (
+        vim,
+        vmodl,
+        pbm,
+        VmomiSupport,
+    )
+
+    # pylint: enable=no-name-in-module
+
+    # We check the supported vim versions to infer the pyVmomi version
+    if (
+        "vim25/6.0" in VmomiSupport.versionMap
+        and sys.version_info > (2, 7)
+        and sys.version_info < (2, 7, 9)
+    ):
+
+        log.debug(
+            "pyVmomi not loaded: Incompatible versions " "of Python. See Issue #29537."
+        )
+        raise ImportError()
+    HAS_PYVMOMI = True
+except ImportError:
+    HAS_PYVMOMI = False
+
+
+log = logging.getLogger(__name__)
+
+__proxyenabled__ = ["esxi"]
+__virtualname__ = "esxi"
+
+
+def __virtual__():
+    """
+    Only work on proxy
+    """
+    if salt.utils.platform.is_proxy():
+        return __virtualname__
+    return (
+        False,
+        "The esxi execution module failed to load: only available on proxy minions.",
+    )
+
+
+def cmd(command, *args, **kwargs):
+    proxy_prefix = __opts__["proxy"]["proxytype"]
+    proxy_cmd = proxy_prefix + ".ch_config"
+
+    return __proxy__[proxy_cmd](command, *args, **kwargs)
+
+
+def get_details():
+    return __proxy__["esxi.get_details"]()
+
+
+def upload_ssh_key(
+    host,
+    username,
+    password,
+    ssh_key=None,
+    ssh_key_file=None,
+    protocol=None,
+    port=None,
+    certificate_verify=None,
+):
+    """
+    Upload an ssh key for root to an ESXi host via http PUT.
+    This function only works for ESXi, not vCenter.
+    Only one ssh key can be uploaded for root.  Uploading a second key will
+    replace any existing key.
+
+    :param host: The location of the ESXi Host
+    :param username: Username to connect as
+    :param password: Password for the ESXi web endpoint
+    :param ssh_key: Public SSH key, will be added to authorized_keys on ESXi
+    :param ssh_key_file: File containing the SSH key.  Use 'ssh_key' or
+                         ssh_key_file, but not both.
+    :param protocol: defaults to https, can be http if ssl is disabled on ESXi
+    :param port: defaults to 443 for https
+    :param certificate_verify: If true require that the SSL connection present
+                               a valid certificate. Default: True
+    :return: Dictionary with a 'status' key, True if upload is successful.
+             If upload is unsuccessful, 'status' key will be False and
+             an 'Error' key will have an informative message.
+
+    CLI Example:
+
+    .. code-block:: bash
+
+        salt '*' vsphere.upload_ssh_key my.esxi.host root bad-password ssh_key_file='/etc/salt/my_keys/my_key.pub'
+
+    """
+    if protocol is None:
+        protocol = "https"
+    if port is None:
+        port = 443
+    if certificate_verify is None:
+        certificate_verify = True
+
+    url = "{}://{}:{}/host/ssh_root_authorized_keys".format(protocol, host, port)
+    ret = {}
+    result = None
+    try:
+        if ssh_key:
+            result = salt.utils.http.query(
+                url,
+                status=True,
+                text=True,
+                method="PUT",
+                username=username,
+                password=password,
+                data=ssh_key,
+                verify_ssl=certificate_verify,
+            )
+        elif ssh_key_file:
+            result = salt.utils.http.query(
+                url,
+                status=True,
+                text=True,
+                method="PUT",
+                username=username,
+                password=password,
+                data_file=ssh_key_file,
+                data_render=False,
+                verify_ssl=certificate_verify,
+            )
+        if result.get("status") == 200:
+            ret["status"] = True
+        else:
+            ret["status"] = False
+            ret["Error"] = result["error"]
+    except Exception as msg:  # pylint: disable=broad-except
+        ret["status"] = False
+        ret["Error"] = msg
+
+    return ret
+
+
+def get_ssh_key(host, username, password, protocol=None, port=None, certificate_verify=None):
+    """
+    Retrieve the authorized_keys entry for root.
+    This function only works for ESXi, not vCenter.
+
+    :param host: The location of the ESXi Host
+    :param username: Username to connect as
+    :param password: Password for the ESXi web endpoint
+    :param protocol: defaults to https, can be http if ssl is disabled on ESXi
+    :param port: defaults to 443 for https
+    :param certificate_verify: If true require that the SSL connection present
+                               a valid certificate. Default: True
+    :return: True if upload is successful
+
+    CLI Example:
+
+    .. code-block:: bash
+
+        salt '*' vsphere.get_ssh_key my.esxi.host root bad-password certificate_verify=True
+
+    """
+    if protocol is None:
+        protocol = "https"
+    if port is None:
+        port = 443
+    if certificate_verify is None:
+        certificate_verify = True
+
+    url = "{}://{}:{}/host/ssh_root_authorized_keys".format(protocol, host, port)
+    ret = {}
+    try:
+        result = salt.utils.http.query(
+            url,
+            status=True,
+            text=True,
+            method="GET",
+            username=username,
+            password=password,
+            verify_ssl=certificate_verify,
+        )
+        if result.get("status") == 200:
+            ret["status"] = True
+            ret["key"] = result["text"]
+        else:
+            ret["status"] = False
+            ret["Error"] = result["error"]
+    except Exception as msg:  # pylint: disable=broad-except
+        ret["status"] = False
+        ret["Error"] = msg
+
+    return ret
+
+
+def update_host_password(
+    host, username, password, new_password, protocol=None, port=None, verify_ssl=True
+):
+    """
+    Update the password for a given host.
+
+    .. note:: Currently only works with connections to ESXi hosts. Does not work with vCenter servers.
+
+    host
+        The location of the ESXi host.
+
+    username
+        The username used to login to the ESXi host, such as ``root``.
+
+    password
+        The password used to login to the ESXi host.
+
+    new_password
+        The new password that will be updated for the provided username on the ESXi host.
+
+    protocol
+        Optionally set to alternate protocol if the host is not using the default
+        protocol. Default protocol is ``https``.
+
+    port
+        Optionally set to alternate port if the host is not using the default
+        port. Default port is ``443``.
+
+    verify_ssl
+        Verify the SSL certificate. Default: True
+
+    CLI Example:
+
+    .. code-block:: bash
+
+        salt '*' vsphere.update_host_password my.esxi.host root original-bad-password new-bad-password
+
+    """
+    service_instance = salt.utils.vmware.get_service_instance(
+        host=host,
+        username=username,
+        password=password,
+        protocol=protocol,
+        port=port,
+        verify_ssl=verify_ssl,
+    )
+    # Get LocalAccountManager object
+    account_manager = salt.utils.vmware.get_inventory(service_instance).accountManager
+
+    # Create user account specification object and assign id and password attributes
+    user_account = vim.host.LocalAccountManager.AccountSpecification()
+    user_account.id = username
+    user_account.password = new_password
+
+    # Update the password
+    try:
+        account_manager.UpdateUser(user_account)
+    except vmodl.fault.SystemError as err:
+        raise CommandExecutionError(err.msg)
+    except vim.fault.UserNotFound:
+        raise CommandExecutionError(
+            "'vsphere.update_host_password' failed for host {}: " "User was not found.".format(host)
+        )
+    # If the username and password already exist, we don't need to do anything.
+    except vim.fault.AlreadyExists:
+        pass
+
+    return True
+
+
+def configure_host_cache(enabled, datastore=None, swap_size_MiB=None, service_instance=None):
+    """
+    Configures the host cache on the selected host.
+
+    enabled
+        Boolean flag specifying whether the host cache is enabled.
+
+    datastore
+        Name of the datastore that contains the host cache. Must be set if
+        enabled is ``true``.
+
+    swap_size_MiB
+        Swap size in Mibibytes. Needs to be set if enabled is ``true``. Must be
+        smaller than the datastore size.
+
+    service_instance
+        Service instance (vim.ServiceInstance) of the vCenter/ESXi host.
+        Default is None.
+
+    .. code-block:: bash
+
+        salt '*' vsphere.configure_host_cache enabled=False
+
+        salt '*' vsphere.configure_host_cache enabled=True datastore=ds1
+            swap_size_MiB=1024
+    """
+    log.debug("Validating host cache input")
+    schema = SimpleHostCacheSchema.serialize()
+    try:
+        jsonschema.validate(
+            {
+                "enabled": enabled,
+                "datastore_name": datastore,
+                "swap_size_MiB": swap_size_MiB,
+            },
+            schema,
+        )
+    except jsonschema.exceptions.ValidationError as exc:
+        raise ArgumentValueError(exc)
+    if not enabled:
+        raise ArgumentValueError("Disabling the host cache is not supported")
+    ret_dict = {"enabled": False}
+
+    host_ref = _get_proxy_target(service_instance)
+    hostname = __proxy__["esxi.get_details"]()["esxi_host"]
+    if datastore:
+        ds_refs = salt.utils.vmware.get_datastores(
+            service_instance, host_ref, datastore_names=[datastore]
+        )
+        if not ds_refs:
+            raise VMwareObjectRetrievalError(
+                "Datastore '{}' was not found on host " "'{}'".format(datastore, hostname)
+            )
+        ds_ref = ds_refs[0]
+    salt.utils.vmware.configure_host_cache(host_ref, ds_ref, swap_size_MiB)
+    return True
+
+
+def get_host_cache(service_instance=None):
+    """
+    Returns the host cache configuration on the proxy host.
+
+    service_instance
+        Service instance (vim.ServiceInstance) of the vCenter/ESXi host.
+        Default is None.
+
+    .. code-block:: bash
+
+        salt '*' vsphere.get_host_cache
+    """
+    # Default to getting all disks if no filtering is done
+    ret_dict = {}
+    host_ref = _get_proxy_target(service_instance)
+    hostname = __proxy__["esxi.get_details"]()["esxi_host"]
+    hci = saltext.vmware.utils.vmware.get_host_cache(host_ref)
+    if not hci:
+        log.debug("Host cache not configured on host '{}'".format(hostname))
+        ret_dict["enabled"] = False
+        return ret_dict
+
+    # TODO Support multiple host cache info objects (on multiple datastores)
+    return {
+        "enabled": True,
+        "datastore": {"name": hci.key.name},
+        "swap_size": "{}MiB".format(hci.swapSize),
+    }