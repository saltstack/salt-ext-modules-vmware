--- conflicted
+++ resolved
@@ -674,16 +674,12 @@
     )
 
 
-<<<<<<< HEAD
-def get_firewall_config(
-    datacenter_name=None, cluster_name=None, host_name=None, service_instance=None, profile=None
-=======
 def get_all_firewall_configs(
     datacenter_name=None,
     cluster_name=None,
     host_name=None,
     service_instance=None,
->>>>>>> 78a1274b
+    profile=None
 ):
     """
     Get Firewall configurations on matching ESXi hosts.
