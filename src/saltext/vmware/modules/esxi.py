--- conflicted
+++ resolved
@@ -2289,30 +2289,16 @@
     except DEFAULT_EXCEPTIONS as exc:
         raise salt.exceptions.SaltException(str(exc))
 
-
-<<<<<<< HEAD
-def in_lockdown_mode(host, service_instance=None):
-    """
-    Check if host is in lockdown mode.
-=======
+       
 def in_maintenance_mode(host, service_instance=None):
     """
     Check if host is in maintenance mode.
->>>>>>> 16bc3c20
-
     host
         Host IP or HostSystem/ManagedObjectReference (required).
-
     service_instance
         Use this vCenter service connection instance instead of creating a new one (optional).
-
-    .. code-block:: bash
-
-<<<<<<< HEAD
-        salt '*' vmware_esxi.in_lockdown_mode '10.288.6.117'
-=======
+    .. code-block:: bash
         salt '*' vmware_esxi.in_maintenance_mode '10.288.6.117'
->>>>>>> 16bc3c20
     """
     if isinstance(host, vim.HostSystem):
         host_ref = host
@@ -2321,16 +2307,6 @@
             service_instance = get_service_instance(opts=__opts__, pillar=__pillar__)
         host_ref = utils_esxi.get_host(host, service_instance)
     mode = "normal"
-<<<<<<< HEAD
-    if host_ref.config.adminDisabled:
-        mode = "inLockdown"
-    return {"lockdownMode": mode}
-
-
-def lockdown_mode(host, catch_task_error=True, service_instance=None):
-    """
-    Put host into lockdown mode.
-=======
     if host_ref.runtime.inMaintenanceMode:
         mode = "inMaintenance"
     return {"maintenanceMode": mode}
@@ -2346,38 +2322,22 @@
 ):
     """
     Put host into maintenance mode.
->>>>>>> 16bc3c20
-
     host
         Host IP or HostSystem/ManagedObjectReference (required).
-
-<<<<<<< HEAD
-=======
     timeout
         If value is greater than 0 then task will timeout if not completed with in window (optional).
-
     evacuate_powered_off_vms
         Only supported by VirtualCenter (optional).
          If True, for DRS will fail unless all powered-off VMs have been manually registered.
          If False, task will successed with powered-off VMs.
-
     maintenance_spec
         HostMaintenanceSpec (optional).
-
->>>>>>> 16bc3c20
     catch_task_error
         If False and task failed then a salt exception will be thrown (optional).
-
     service_instance
         Use this vCenter service connection instance instead of creating a new one (optional).
-
-    .. code-block:: bash
-
-<<<<<<< HEAD
-        salt '*' vmware_esxi.lockdown_mode '10.288.6.117'
-=======
+    .. code-block:: bash
         salt '*' vmware_esxi.maintenance_mode '10.288.6.117'
->>>>>>> 16bc3c20
     """
     if isinstance(host, vim.HostSystem):
         host_ref = host
@@ -2385,25 +2345,6 @@
         if service_instance is None:
             service_instance = get_service_instance(opts=__opts__, pillar=__pillar__)
         host_ref = utils_esxi.get_host(host, service_instance)
-<<<<<<< HEAD
-    mode = in_lockdown_mode(host_ref)
-    if mode["lockdownMode"] == "inLockdown":
-        mode["changes"] = False
-        return mode
-    try:
-        host_ref.EnterLockdownMode()
-    except salt.exceptions.SaltException as exc:
-        if not catch_task_error:
-            raise exc
-    mode = in_lockdown_mode(host_ref, service_instance)
-    mode["changes"] = mode["lockdownMode"] == "inLockdown"
-    return mode
-
-
-def exit_lockdown_mode(host, catch_task_error=True, service_instance=None):
-    """
-    Put host out of lockdown mode.
-=======
     mode = in_maintenance_mode(host_ref)
     if mode["maintenanceMode"] == "inMaintenance":
         mode["changes"] = False
@@ -2424,30 +2365,16 @@
 def exit_maintenance_mode(host, timeout=0, catch_task_error=True, service_instance=None):
     """
     Put host out of maintenance mode.
->>>>>>> 16bc3c20
-
     host
         Host IP or HostSystem/ManagedObjectReference (required).
-
-<<<<<<< HEAD
-=======
     timeout
         If value is greater than 0 then task will timeout if not completed with in window (optional).
-
->>>>>>> 16bc3c20
     catch_task_error
         If False and task failed then a salt exception will be thrown (optional).
-
     service_instance
         Use this vCenter service connection instance instead of creating a new one (optional).
-
-    .. code-block:: bash
-
-<<<<<<< HEAD
-        salt '*' vmware_esxi.exit_lockdown_mode '10.288.6.117'
-=======
+    .. code-block:: bash
         salt '*' vmware_esxi.exit_maintenance_mode '10.288.6.117'
->>>>>>> 16bc3c20
     """
     if isinstance(host, vim.HostSystem):
         host_ref = host
@@ -2455,19 +2382,6 @@
         if service_instance is None:
             service_instance = get_service_instance(opts=__opts__, pillar=__pillar__)
         host_ref = utils_esxi.get_host(host, service_instance)
-<<<<<<< HEAD
-    mode = in_lockdown_mode(host_ref)
-    if mode["lockdownMode"] == "normal":
-        mode["changes"] = False
-        return mode
-    try:
-        host_ref.ExitLockdownMode()
-    except salt.exceptions.SaltException as exc:
-        if not catch_task_error:
-            raise exc
-    mode = in_lockdown_mode(host_ref, service_instance)
-    mode["changes"] = mode["lockdownMode"] == "normal"
-=======
     mode = in_maintenance_mode(host_ref)
     if mode["maintenanceMode"] == "normal":
         mode["changes"] = False
@@ -2480,5 +2394,91 @@
             raise exc
     mode = in_maintenance_mode(host_ref, service_instance)
     mode["changes"] = mode["maintenanceMode"] == "normal"
->>>>>>> 16bc3c20
-    return mode+    return mode
+
+
+def in_lockdown_mode(host, service_instance=None):
+    """
+    Check if host is in lockdown mode.
+    host
+        Host IP or HostSystem/ManagedObjectReference (required).
+    service_instance
+        Use this vCenter service connection instance instead of creating a new one (optional).
+    .. code-block:: bash
+        salt '*' vmware_esxi.in_lockdown_mode '10.288.6.117'
+    """
+    if isinstance(host, vim.HostSystem):
+        host_ref = host
+    else:
+        if service_instance is None:
+            service_instance = get_service_instance(opts=__opts__, pillar=__pillar__)
+        host_ref = utils_esxi.get_host(host, service_instance)
+    mode = "normal"
+    if host_ref.config.adminDisabled:
+        mode = "inLockdown"
+    return {"lockdownMode": mode}
+
+
+def lockdown_mode(host, catch_task_error=True, service_instance=None):
+    """
+    Put host into lockdown mode.
+    host
+        Host IP or HostSystem/ManagedObjectReference (required).
+    catch_task_error
+        If False and task failed then a salt exception will be thrown (optional).
+    service_instance
+        Use this vCenter service connection instance instead of creating a new one (optional).
+    .. code-block:: bash
+        salt '*' vmware_esxi.lockdown_mode '10.288.6.117'
+    """
+    if isinstance(host, vim.HostSystem):
+        host_ref = host
+    else:
+        if service_instance is None:
+            service_instance = get_service_instance(opts=__opts__, pillar=__pillar__)
+        host_ref = utils_esxi.get_host(host, service_instance)
+    mode = in_lockdown_mode(host_ref)
+    if mode["lockdownMode"] == "inLockdown":
+        mode["changes"] = False
+        return mode
+    try:
+        host_ref.EnterLockdownMode()
+    except salt.exceptions.SaltException as exc:
+        if not catch_task_error:
+            raise exc
+    mode = in_lockdown_mode(host_ref, service_instance)
+    mode["changes"] = mode["lockdownMode"] == "inLockdown"
+    return mode
+
+
+def exit_lockdown_mode(host, catch_task_error=True, service_instance=None):
+    """
+    Put host out of lockdown mode.
+    host
+        Host IP or HostSystem/ManagedObjectReference (required).
+    catch_task_error
+        If False and task failed then a salt exception will be thrown (optional).
+    service_instance
+        Use this vCenter service connection instance instead of creating a new one (optional).
+    .. code-block:: bash
+        salt '*' vmware_esxi.exit_lockdown_mode '10.288.6.117'
+    """
+    if isinstance(host, vim.HostSystem):
+        host_ref = host
+    else:
+        if service_instance is None:
+            service_instance = get_service_instance(opts=__opts__, pillar=__pillar__)
+        host_ref = utils_esxi.get_host(host, service_instance)
+    mode = in_lockdown_mode(host_ref)
+    if mode["lockdownMode"] == "normal":
+        mode["changes"] = False
+        return mode
+    try:
+        host_ref.ExitLockdownMode()
+    except salt.exceptions.SaltException as exc:
+        if not catch_task_error:
+            raise exc
+    mode = in_lockdown_mode(host_ref, service_instance)
+    mode["changes"] = mode["lockdownMode"] == "normal"
+    return mode
+  