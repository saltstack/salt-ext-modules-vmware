--- conflicted
+++ resolved
@@ -35,13 +35,8 @@
     datastore_name
         Name of datastore.
 
-<<<<<<< HEAD
-    dc_name
-        Name of datacenter.
-=======
     datacenter_name
         (optional) Name of datacenter where datastore exists.
->>>>>>> d629079a
 
     service_instance
         (optional) The Service Instance from which to obtain managed object references.
@@ -65,13 +60,8 @@
     datastore_name
         Name of datastore.
 
-<<<<<<< HEAD
-    dc_name
-        Name of datacenter.
-=======
     datacenter_name
         (optional) Name of datacenter where datastore exists.
->>>>>>> d629079a
 
     service_instance
         (optional) The Service Instance from which to obtain managed object references.
