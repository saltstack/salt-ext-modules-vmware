
.. all-saltext.vmware.states:

-------------
State Modules
-------------

.. autosummary::
    :toctree:

    saltext.vmware.states.datacenter
    saltext.vmware.states.datastore
    saltext.vmware.states.esxi
    saltext.vmware.states.folder
    saltext.vmware.states.license_mgr
    saltext.vmware.states.nsxt_compute_manager
    saltext.vmware.states.nsxt_ip_blocks
    saltext.vmware.states.nsxt_ip_pools
    saltext.vmware.states.nsxt_license
    saltext.vmware.states.nsxt_manager
    saltext.vmware.states.nsxt_policy_segment
    saltext.vmware.states.nsxt_policy_tier0
    saltext.vmware.states.nsxt_policy_tier1
    saltext.vmware.states.nsxt_transport_node
    saltext.vmware.states.nsxt_transport_node_profiles
    saltext.vmware.states.nsxt_transport_zone
    saltext.vmware.states.nsxt_uplink_profiles
<<<<<<< HEAD
    saltext.vmware.states.vmc_dhcp_profiles
=======
    saltext.vmware.states.tag
    saltext.vmware.states.vm
>>>>>>> 6acf28ca
    saltext.vmware.states.vmc_security_rules<|MERGE_RESOLUTION|>--- conflicted
+++ resolved
@@ -25,10 +25,7 @@
     saltext.vmware.states.nsxt_transport_node_profiles
     saltext.vmware.states.nsxt_transport_zone
     saltext.vmware.states.nsxt_uplink_profiles
-<<<<<<< HEAD
-    saltext.vmware.states.vmc_dhcp_profiles
-=======
     saltext.vmware.states.tag
     saltext.vmware.states.vm
->>>>>>> 6acf28ca
+    saltext.vmware.states.vmc_dhcp_profiles
     saltext.vmware.states.vmc_security_rules