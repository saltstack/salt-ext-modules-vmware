
.. all-saltext.vmware.states:

-------------
State Modules
-------------

.. autosummary::
    :toctree:

    saltext.vmware.states.datacenter
    saltext.vmware.states.datastore
    saltext.vmware.states.esxi
    saltext.vmware.states.folder
    saltext.vmware.states.license_mgr
    saltext.vmware.states.nsxt_compute_manager
    saltext.vmware.states.nsxt_ip_blocks
    saltext.vmware.states.nsxt_ip_pools
    saltext.vmware.states.nsxt_license
    saltext.vmware.states.nsxt_manager
    saltext.vmware.states.nsxt_policy_segment
    saltext.vmware.states.nsxt_policy_tier0
    saltext.vmware.states.nsxt_policy_tier1
    saltext.vmware.states.nsxt_transport_node
    saltext.vmware.states.nsxt_transport_node_profiles
    saltext.vmware.states.nsxt_transport_zone
    saltext.vmware.states.nsxt_uplink_profiles
    saltext.vmware.states.tag
    saltext.vmware.states.vm
<<<<<<< HEAD
    saltext.vmware.states.vmc_distributed_firewall_rules
=======
    saltext.vmware.states.vmc_dhcp_profiles
>>>>>>> 6ef26b85
    saltext.vmware.states.vmc_nat_rules
    saltext.vmware.states.vmc_networks
    saltext.vmware.states.vmc_security_groups
    saltext.vmware.states.vmc_security_rules<|MERGE_RESOLUTION|>--- conflicted
+++ resolved
@@ -27,11 +27,8 @@
     saltext.vmware.states.nsxt_uplink_profiles
     saltext.vmware.states.tag
     saltext.vmware.states.vm
-<<<<<<< HEAD
+    saltext.vmware.states.vmc_dhcp_profiles
     saltext.vmware.states.vmc_distributed_firewall_rules
-=======
-    saltext.vmware.states.vmc_dhcp_profiles
->>>>>>> 6ef26b85
     saltext.vmware.states.vmc_nat_rules
     saltext.vmware.states.vmc_networks
     saltext.vmware.states.vmc_security_groups
