--- conflicted
+++ resolved
@@ -27,9 +27,6 @@
     saltext.vmware.states.nsxt_uplink_profiles
     saltext.vmware.states.tag
     saltext.vmware.states.vm
-<<<<<<< HEAD
+    saltext.vmware.states.vmc_nat_rules
     saltext.vmware.states.vmc_networks
-=======
-    saltext.vmware.states.vmc_nat_rules
->>>>>>> 4bc9199e
     saltext.vmware.states.vmc_security_rules