--- conflicted
+++ resolved
@@ -35,11 +35,8 @@
     saltext.vmware.modules.vmc_dhcp_profiles
     saltext.vmware.modules.vmc_direct_connect
     saltext.vmware.modules.vmc_dns_forwarder
-<<<<<<< HEAD
     saltext.vmware.modules.vmc_sddc
-=======
     saltext.vmware.modules.vmc_nat_rules
->>>>>>> 4a3f9601
     saltext.vmware.modules.vmc_security_rules
     saltext.vmware.modules.vmc_vpn_statistics
     saltext.vmware.modules.vmotion
