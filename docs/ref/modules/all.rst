
.. all-saltext.vmware.modules:

-----------------
Execution Modules
-----------------

.. autosummary::
    :toctree:

    saltext.vmware.modules.cluster
    saltext.vmware.modules.coredump
    saltext.vmware.modules.datacenter
    saltext.vmware.modules.datastore
    saltext.vmware.modules.disk
    saltext.vmware.modules.dvs
    saltext.vmware.modules.esxi
    saltext.vmware.modules.extra
    saltext.vmware.modules.firewall
    saltext.vmware.modules.info
    saltext.vmware.modules.license
    saltext.vmware.modules.nsxt_ip_blocks
    saltext.vmware.modules.nsxt_ip_pools
    saltext.vmware.modules.nsxt_license
    saltext.vmware.modules.nsxt_manager
    saltext.vmware.modules.ntp
    saltext.vmware.modules.service
    saltext.vmware.modules.ssl_adapter
    saltext.vmware.modules.syslog
    saltext.vmware.modules.tag
    saltext.vmware.modules.vcenter
    saltext.vmware.modules.vm
    saltext.vmware.modules.vmc_direct_connect
    saltext.vmware.modules.vmc_dns_forwarder
<<<<<<< HEAD
    saltext.vmware.modules.vmc_security_rules
=======
    saltext.vmware.modules.vmc_vpn_statistics
>>>>>>> b523c838
    saltext.vmware.modules.vmotion
    saltext.vmware.modules.vsan<|MERGE_RESOLUTION|>--- conflicted
+++ resolved
@@ -32,10 +32,7 @@
     saltext.vmware.modules.vm
     saltext.vmware.modules.vmc_direct_connect
     saltext.vmware.modules.vmc_dns_forwarder
-<<<<<<< HEAD
     saltext.vmware.modules.vmc_security_rules
-=======
     saltext.vmware.modules.vmc_vpn_statistics
->>>>>>> b523c838
     saltext.vmware.modules.vmotion
     saltext.vmware.modules.vsan