
.. all-saltext.vmware.modules:

-----------------
Execution Modules
-----------------

.. autosummary::
    :toctree:

    saltext.vmware.modules.cluster
    saltext.vmware.modules.cluster_drs
    saltext.vmware.modules.cluster_ha
    saltext.vmware.modules.coredump
    saltext.vmware.modules.datacenter
    saltext.vmware.modules.datastore
    saltext.vmware.modules.disk
    saltext.vmware.modules.dvs
    saltext.vmware.modules.esxi
    saltext.vmware.modules.extra
    saltext.vmware.modules.firewall
    saltext.vmware.modules.info
    saltext.vmware.modules.license
    saltext.vmware.modules.nsxt_compute_manager
    saltext.vmware.modules.nsxt_ip_blocks
    saltext.vmware.modules.nsxt_ip_pools
    saltext.vmware.modules.nsxt_license
    saltext.vmware.modules.nsxt_manager
<<<<<<< HEAD
    saltext.vmware.modules.nsxt_transport_node
=======
    saltext.vmware.modules.nsxt_transport_node_profiles
    saltext.vmware.modules.nsxt_transport_zone
    saltext.vmware.modules.nsxt_uplink_profiles
>>>>>>> 36c85a73
    saltext.vmware.modules.ntp
    saltext.vmware.modules.service
    saltext.vmware.modules.ssl_adapter
    saltext.vmware.modules.syslog
    saltext.vmware.modules.tag
    saltext.vmware.modules.vcenter
    saltext.vmware.modules.vm
    saltext.vmware.modules.vmc_dhcp_profiles
    saltext.vmware.modules.vmc_direct_connect
    saltext.vmware.modules.vmc_dns_forwarder
    saltext.vmware.modules.vmc_nat_rules
    saltext.vmware.modules.vmc_networks
    saltext.vmware.modules.vmc_sddc
    saltext.vmware.modules.vmc_security_groups
    saltext.vmware.modules.vmc_security_rules
    saltext.vmware.modules.vmc_vpn_statistics
    saltext.vmware.modules.vmotion
    saltext.vmware.modules.vsan<|MERGE_RESOLUTION|>--- conflicted
+++ resolved
@@ -26,13 +26,13 @@
     saltext.vmware.modules.nsxt_ip_pools
     saltext.vmware.modules.nsxt_license
     saltext.vmware.modules.nsxt_manager
-<<<<<<< HEAD
+    saltext.vmware.modules.nsxt_policy_segment
+    saltext.vmware.modules.nsxt_policy_tier0
+    saltext.vmware.modules.nsxt_policy_tier1
     saltext.vmware.modules.nsxt_transport_node
-=======
     saltext.vmware.modules.nsxt_transport_node_profiles
     saltext.vmware.modules.nsxt_transport_zone
     saltext.vmware.modules.nsxt_uplink_profiles
->>>>>>> 36c85a73
     saltext.vmware.modules.ntp
     saltext.vmware.modules.service
     saltext.vmware.modules.ssl_adapter
