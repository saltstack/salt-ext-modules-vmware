--- conflicted
+++ resolved
@@ -43,10 +43,7 @@
     saltext.vmware.modules.vmc_sddc_host
     saltext.vmware.modules.vmc_security_groups
     saltext.vmware.modules.vmc_security_rules
-<<<<<<< HEAD
+    saltext.vmware.modules.vmc_vcenter_stats
     saltext.vmware.modules.vmc_vm_disks
-=======
-    saltext.vmware.modules.vmc_vcenter_stats
->>>>>>> bd49566e
     saltext.vmware.modules.vmc_vm_stats
     saltext.vmware.modules.vmc_vpn_statistics