#!/usr/bin/env python3
"""
salt-ext-modules-vmware release script

This script automates the release process, such that anyone who has a correctly
configured system may deploy saltext.vmware. A correctly configured virtual
environment, gpg, and pypirc are required. Before running this script `python
-m nox -e tests-3` should pass all tests.

This build process will take place in a temporary directory. The output of this
script is:

- an updated changelog, committed to git
- the signed release uploaded to test.pypi.org
- the signed release uploaded to pypi.org
- the released commit tagged and pushed to saltstack/salt-ext-modules-vmware
- a /tmp/saltext.vmware-build-{version}.tar.gz file, containing the output of
  the release process
"""
import ast
import configparser
import contextlib
import logging
import os
import pathlib
import re
import subprocess
import sys
import tempfile

DEBUG_FORCE = False

log = logging.getLogger("extmod-release")
REPO_ROOT = pathlib.Path(__file__).parent.parent
TYPICAL_ENV = REPO_ROOT / "env" / "bin" / "python"
VENV_PYTHON = pathlib.Path(os.environ.get("VMWARE_VENV_PATH", TYPICAL_ENV))
YES = ("y", "yes", "si", "sim", "ja", "oui")


####################
# Helper Functions #
####################


def run_and_log_cmd(*cmd):
    log.debug("Running command %r", cmd)
    ret = subprocess.run(cmd, capture_output=True)
    log.debug(f"git status return code: %r", ret.returncode)
    log.debug(f"git status stdout: \n%s", ret.stdout.decode() or "<No stdout>")
    log.debug(f"git status stderr: \n%s", ret.stderr.decode() or "<No stderr>")
    return ret


@contextlib.contextmanager
def msg_wrap(msg):
    print(f"{msg}...", end="")
    sys.stdout.flush()
    try:
        yield
    except:
        print("FAIL")
        log.exception("Inner command failed")
        raise
    else:
        print("OK")


@contextlib.contextmanager
def make_archive(path):
    try:
        yield
    finally:
        run_and_log_cmd("tar", "-czf", path, "-C", os.getcwd(), ".")


########################
# End Helper Functions #
########################


###################
# Check Functions #
###################

# These are to ensure that the system has the required bits to run the release


def check_python_env():
    with msg_wrap("Checking python environment"):
        if sys.base_prefix != sys.prefix:
            exit(
                f"This python {sys.executable} is in a venv - deactivate and run using system python."
            )
        if not VENV_PYTHON.exists():
            exit(
                f"Python venv {VENV_PYTHON} does not exist. Set VMWARE_VENV_PATH environment variable, or run `python -m venv --prompt vmw-ext {TYPICAL_ENV.parent.parent}` to create a new virtualenv"
            )


def check_pypirc():
    with msg_wrap("Checking ~/.pypirc"):
        pypirc_path = pathlib.Path("~/.pypirc").expanduser()
        if not pypirc_path.exists():
            exit("No ~/.pypirc - will not be able to upload with twine")
        else:
            config = configparser.ConfigParser()
            config.read(pypirc_path)
            servers = [x for x in config["distutils"]["index-servers"].splitlines() if x]
            if "saltext_vmware" not in servers:
                exit("No saltext_vmware in pypirc, unable to do a prod deploy")
            elif "test_saltext_vmware" not in servers:
                exit("No test_saltext_vmware in pypirc, unable to do a test deploy")


def check_git_status():
    with msg_wrap("Checking git status"):
        ret = run_and_log_cmd("git", "-C", str(REPO_ROOT), "status", "--porcelain")
        if ret.stdout and not DEBUG_FORCE:
            exit("You currently have changes in your repo. Stash or otherwise clear your changes.")


def check_gpg():
    with msg_wrap("Checking gpg/gpg agent"):
        with open("fnord.txt", "w") as f:
            f.write("contents")
        # We need a better way to gpg sign releases -- not just individuals
        ret = run_and_log_cmd("gpg", "--armor", "--detach-sign", "fnord.txt")
        if ret.returncode:
            exit("Unable to use gpg --detach-sign. Check your gpg-agent and try again.")

        ret = run_and_log_cmd("gpg", "--verify", "fnord.txt.asc", "fnord.txt")
        if ret.returncode:
            exit(
                "Unable to verify gpg signature. Can you run `echo hello | gpg --armor --clear-sign | gpg --verify`?"
            )


def check_mod_version():
    version_file = REPO_ROOT / "src" / "saltext" / "vmware" / "version.py"
    with version_file.open() as f:
        for line in f:
            if line.startswith("__version__"):
                p = ast.parse(line)
                version = p.body[0].value.value
    return version


#######################
# End Check Functions #
#######################


#####################
# Release Functions #
#####################

# These functions are for actually making changes that are part of the release.
# These changes should not be really destructive, but users should still be
# able to bail out with minimal changes to their systems!


def ensure_venv_deps():
    with msg_wrap("Ensuring build/release deps are installed in venv"):
        run_and_log_cmd(
            str(VENV_PYTHON), "-m", "pip", "install", "-e", f"{REPO_ROOT}[dev,tests,release]"
        )


def build_package(*, dist_dir):
    with msg_wrap("Building the current package"):
        run_and_log_cmd(
            str(VENV_PYTHON),
            "-m",
            "pip",
            "wheel",
            "--wheel-dir",
            str(dist_dir),
            f"{REPO_ROOT}[dev,tests]",
        )


def test_package(*, tempdir, dist_dir):
    test_virtualenv_path = pathlib.Path(tempdir) / "test_env"
    test_python = test_virtualenv_path / "bin" / "python"
    release_virtualenv_path = test_virtualenv_path.parent / "release_env"

    with msg_wrap("Creating a new virtualenv for testing"):
        run_and_log_cmd(
            sys.executable, "-m", "venv", "--prompt", "test_env", str(test_virtualenv_path)
        )

    with msg_wrap("Installing dev version of mod in test virtualenv"):
        run_and_log_cmd(
            str(test_python),
            "-m",
            "pip",
            "install",
            "saltext.vmware[dev,tests]",
            "--no-index",
            "--find-links",
            str(dist_dir),
        )

    with msg_wrap("Getting saltext version"):
        ret = run_and_log_cmd(str(test_python.parent / "salt"), "--versions-report")
        version = next(
            line
            for line in ret.stdout.decode().splitlines()
            if line.strip().startswith("saltext.vmware: ")
        ).partition(": ")[-1]

    with msg_wrap(f"Running tests for version {version}"):
        ret = run_and_log_cmd(
            str(test_python),
            "-m",
            "pytest",
            f"{REPO_ROOT}/tests/",
        )
        if ret.returncode:
            exit("Test run failed")


def prepare_deployment(*, dist_dir, version):
    with msg_wrap("Signing saltext wheel"):
        ret = run_and_log_cmd(
            "gpg",
            "--armor",
            "--detach-sign",
            str(dist_dir / f"saltext.vmware-{version}-py2.py3-none-any.whl"),
        )

    with msg_wrap("Verifying signature"):
        ret = run_and_log_cmd(
            "gpg",
            "--verify",
            str(dist_dir / f"saltext.vmware-{version}-py2.py3-none-any.whl.asc"),
            str(dist_dir / f"saltext.vmware-{version}-py2.py3-none-any.whl"),
        )


def commit_changlog_entries(*, version):
    # 1.2.3rc1 will return False (non-normal) while 1.2.3 will be True
    is_normal_release = version.replace(".", "").isnumeric()
    with msg_wrap("Generating changelog"):
        pwd = os.getcwd()
        version_args = () if is_normal_release else ("--version", f"{version} (Unreleased)")
        try:
            os.chdir(REPO_ROOT)
            ret = run_and_log_cmd(
                str(VENV_PYTHON.with_name("towncrier")),
                "build",
                "--draft",
                *version_args,
            )
        finally:
            os.chdir(pwd)
        with open(f"changelog-{version}.txt", "wb") as f:
            f.write(ret.stdout)
        if b"No significant changes" in ret.stdout:
            keep_going = (
                input("Towncrier detected no changes. Continue deployment? [y/N]: ").strip().lower()
                in YES
            )
            if not keep_going:
                exit("abort")
        # For unreleased versions we won't update the changelog
        if is_normal_release:
            try:
                os.chdir(REPO_ROOT)
                ret = run_and_log_cmd(
                    str(VENV_PYTHON.with_name("towncrier")),
                    "build",
                )
            finally:
                os.chdir(pwd)
            ret = run_and_log_cmd(
                "git",
                "-C",
                str(REPO_ROOT),
                "commit",
                "-m",
                f"Changelog for release {version}",
            )


def escape_ansi(*, line):
    ansi_escape = re.compile(r"(?:\x1B[@-_]|[\x80-\x9F])[0-?]*[ -/]*[@-~]")
    return ansi_escape.sub("", line)


def twine_check_package(*, dist_dir, version):
    with msg_wrap("Running twine check on saltext.vmware package"):
        ret = run_and_log_cmd(
            str(VENV_PYTHON.with_name("twine")),
            "check",
            str(dist_dir / f"saltext.vmware-{version}-py2.py3-none-any.whl"),
        )
<<<<<<< HEAD
        if f"saltext.vmware-{version}-py2.py3-none-any.whl: PASSED" not in "".join(
            ret.stdout.decode().split("\n")
        ):
=======
        ret = escape_ansi(line=ret.stdout.decode())
        if f"saltext.vmware-{version}-py2.py3-none-any.whl: PASSED" not in ret:
>>>>>>> 008f284b
            exit("Twine check failed")


def deploy_to_test_pypi(*, dist_dir, version):
    with msg_wrap("Deploying to TEST PyPI"):
        ret = run_and_log_cmd(
            str(VENV_PYTHON.with_name("twine")),
            "upload",
            "-r",
            "test_saltext_vmware",
            str(dist_dir / f"saltext.vmware-{version}-py2.py3-none-any.whl"),
            str(dist_dir / f"saltext.vmware-{version}-py2.py3-none-any.whl.asc"),
        )
        if ret.returncode:
            exit("Deploy to test pypi failed")


def deploy_to_real_pypi(*, dist_dir, version):
    with msg_wrap("Deploying to REAL PyPI"):
        ret = run_and_log_cmd(
            str(VENV_PYTHON.with_name("twine")),
            "upload",
            "-r",
            "saltext_vmware",
            str(dist_dir / f"saltext.vmware-{version}-py2.py3-none-any.whl"),
            str(dist_dir / f"saltext.vmware-{version}-py2.py3-none-any.whl.asc"),
        )
        if ret.returncode:
            exit("Deploy to real pypi failed")


def tag_deployment(*, version):
    changelog_path = pathlib.Path(f"changelog-{version}.txt").resolve()
    with msg_wrap(f"Tagging version {version}"):
        ret = run_and_log_cmd(
            "git", "-C", str(REPO_ROOT), "tag", "-F", str(changelog_path), "-a", version
        )
        if ret.returncode:
            exit(1)


def push_tag_to_salt(*, version):
    with msg_wrap(f"Pushing tag {version} to salt repo"):
        ret = run_and_log_cmd(
            "git",
            "-C",
            str(REPO_ROOT),
            "push",
            "git+ssh://git@github.com/saltstack/salt-ext-modules-vmware.git",
            version,
        )
        if ret.returncode:
            exit("Pushing tag failed")


#########################
# End Release Functions #
#########################


@contextlib.contextmanager
def tempdir_and_save_log_on_error():
    with tempfile.TemporaryDirectory() as tempdir:
        logfile = pathlib.Path(tempdir) / "release.log"
        try:
            yield tempdir
        except:
            with tempfile.NamedTemporaryFile(
                delete=False, prefix="release_", suffix=".log"
            ) as savelog:
                savefile = pathlib.Path(savelog.name)
            savefile.parent.mkdir(parents=True, exist_ok=True)
            logfile.rename(savefile)
            print("Failure detected - log saved to", str(savefile))


def do_it(non_interactive=False):  # Shia LeBeouf!
    """
    Actually cut a release. Use non_interactive to try and run in a one-shot
    process. Might fail if lacking gpg-agent or something.
    """
    pwd = os.getcwd()
    with tempdir_and_save_log_on_error() as tempdir:
        dist_dir = pathlib.Path(tempdir) / "dist"
        dist_dir.mkdir(parents=True, exist_ok=True)

        os.chdir(tempdir)
        print(f"To see more information, run `tail -f {tempdir}/release.log`")
        log.setLevel(logging.DEBUG)
        log.addHandler(logging.FileHandler("release.log"))

        # None of these make system changes. Can totally bail out without
        # screwing anything up here.
        version = check_mod_version()
        with make_archive(f"/tmp/saltext.vmware-build-{version}.tar.gz"):
            print(f"Releasing version {version}")
            print(f"Path to venv python: {VENV_PYTHON}")
            check_python_env()
            check_pypirc()
            check_git_status()
            check_gpg()

            print()
            print("***ACTUAL DEPLOY AHEAD!***")
            print()
            print(
                "If your system is correctly configured, choosing to continue will result in a real live deploy of saltext.vmware! Are you ready?"
            )
            print()
            # Here's where we start to make changes!
            keep_going = (
                non_interactive
                or input(f"Continue to build and test saltext.vmware version {version}? [y/N]: ")
                .lower()
                .strip()
                in YES
            )
            if not keep_going:
                exit("Abort")

            ensure_venv_deps()
            commit_changlog_entries(version=version)
            build_package(dist_dir=dist_dir)
            twine_check_package(dist_dir=dist_dir, version=version)
            test_package(tempdir=tempdir, dist_dir=dist_dir)
            prepare_deployment(dist_dir=dist_dir, version=version)
            really_deploy = input(
                f'WARNING: This will really upload saltext.vmware version {version} to pypi. There is no going back from this point. \nEnter "deploy" without quotes to really deploy: '
            )
            if really_deploy != "deploy":
                exit(f"Aborting version {version} deploy")
            deploy_to_test_pypi(dist_dir=dist_dir, version=version)
            deploy_to_real_pypi(dist_dir=dist_dir, version=version)
            tag_deployment(version=version)
            push_tag_to_salt(version=version)

            input(
                f"<enter> to finish and cleanup - {tempdir} will be archived at /tmp/saltext.vmware-build-{version}.tar.gz"
            )

    os.chdir(pwd)


if __name__ == "__main__":
    do_it()<|MERGE_RESOLUTION|>--- conflicted
+++ resolved
@@ -295,14 +295,9 @@
             "check",
             str(dist_dir / f"saltext.vmware-{version}-py2.py3-none-any.whl"),
         )
-<<<<<<< HEAD
         if f"saltext.vmware-{version}-py2.py3-none-any.whl: PASSED" not in "".join(
             ret.stdout.decode().split("\n")
         ):
-=======
-        ret = escape_ansi(line=ret.stdout.decode())
-        if f"saltext.vmware-{version}-py2.py3-none-any.whl: PASSED" not in ret:
->>>>>>> 008f284b
             exit("Twine check failed")
 
 
