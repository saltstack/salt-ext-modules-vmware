--- conflicted
+++ resolved
@@ -1,9 +1,4 @@
-<<<<<<< HEAD
-The changelog format is based on [Keep
-a Changelog](https://keepachangelog.com/en/1.0.0/).
-=======
 The changelog format is based on [Keep a Changelog](https://keepachangelog.com/en/1.0.0/).
->>>>>>> a4c330bc
 
 This project uses [CalVer][calver] - YY.M.D.MICRO
 
