--- conflicted
+++ resolved
@@ -59,22 +59,6 @@
 salt.loader=
   saltext.vmware = saltext.vmware
 
-<<<<<<< HEAD
-# To support Salt versions before 3003, remove the 'options.entry_points' section above and
-# un-comment the section below
-# [options.entry_points]
-# salt.loader=
-
-[requirements-files]
-install_requires = requirements/base.txt
-
-[options.extras_require]
-tests =
-    pytest>=6.1.0
-    pytest-salt-factories>=0.121.1
-
-=======
->>>>>>> fa01b1c8
 [bdist_wheel]
 # Use this option if your package is pure-python
 universal = 1
